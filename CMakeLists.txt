cmake_minimum_required (VERSION 2.8.6)
cmake_policy(VERSION 3.2)

# Set project name
project (storm CXX C)

# Add base folder for better inclusion paths
include_directories("${PROJECT_SOURCE_DIR}")
include_directories("${PROJECT_SOURCE_DIR}/src")

# Add the resources/cmake folder to Module Search Path for FindTBB.cmake
set(CMAKE_MODULE_PATH ${CMAKE_MODULE_PATH} "${PROJECT_SOURCE_DIR}/resources/cmake/find_modules" "${PROJECT_SOURCE_DIR}/resources/cmake/macros")

include(ExternalProject)
include(RegisterSourceGroup)

#############################################################
##
##	CMake options of Storm
##
#############################################################
option(STORM_DEVELOPER "Sets whether the development mode is used." OFF)
option(STORM_ALLWARNINGS "Compile with even more warnings" OFF)
option(STORM_PORTABLE_RELEASE "Sets whether a release build needs to be portable to another machine. This is only effective for release builds in non-development mode." OFF)
MARK_AS_ADVANCED(STORM_PORTABLE_RELEASE)
option(STORM_USE_POPCNT "Sets whether the popcnt instruction is going to be used." ON)
MARK_AS_ADVANCED(STORM_USE_POPCNT)
option(USE_BOOST_STATIC_LIBRARIES "Sets whether the Boost libraries should be linked statically." OFF)
option(STORM_USE_INTELTBB "Sets whether the Intel TBB libraries should be used." OFF)
option(STORM_USE_GUROBI "Sets whether Gurobi should be used." OFF)
option(USE_CARL "Sets whether carl should be included." ON)
option(XML_SUPPORT "Sets whether xml based format parsing should be included." ON)
option(FORCE_COLOR "Force color output" OFF)
mark_as_advanced(FORCE_COLOR)
option(STORM_PYTHON "Builds the API for Python" OFF)
option(STORM_COMPILE_WITH_CCACHE "Compile using CCache [if found]" ON)
mark_as_advanced(STORM_COMPILE_WITH_CCACHE)
option(STORM_LOG_DISABLE_DEBUG "Disable log and trace message support" OFF)
option(STORM_USE_CLN_NUMBERS "Sets whether CLN or GMP numbers should be used" ON)
set(BOOST_ROOT "" CACHE STRING "A hint to the root directory of Boost (optional).")
set(GUROBI_ROOT "" CACHE STRING "A hint to the root directory of Gurobi (optional).")
set(Z3_ROOT "" CACHE STRING "A hint to the root directory of Z3 (optional).")
set(CUDA_ROOT "" CACHE STRING "The hint to the root directory of CUDA (optional).")
set(MSAT_ROOT "" CACHE STRING "The hint to the root directory of MathSAT (optional).")
set(ADDITIONAL_INCLUDE_DIRS "" CACHE STRING "Additional directories added to the include directories.")
set(ADDITIONAL_LINK_DIRS "" CACHE STRING "Additional directories added to the link directories.")
<<<<<<< HEAD
=======
set(USE_XERCES ${XML_SUPPORT})
mark_as_advanced(USE_XERCES)
>>>>>>> 3793fc05

# Set some CMAKE Variables as advanced
mark_as_advanced(CMAKE_OSX_ARCHITECTURES)
mark_as_advanced(CMAKE_OSX_SYSROOT)
mark_as_advanced(CMAKE_OSX_DEPLOYMENT_TARGET)

# By default, we build a release version.
if (NOT CMAKE_BUILD_TYPE)
    set(CMAKE_BUILD_TYPE "RELEASE")
endif()

# If the STORM_DEVELOPER option was turned on, we target a debug version.
if (STORM_DEVELOPER)
    set(CMAKE_BUILD_TYPE "DEBUG")
    set(CMAKE_CXX_FLAGS "${CMAKE_CXX_FLAGS} -DSTORM_DEV")
endif()
message(STATUS "Storm - Building ${CMAKE_BUILD_TYPE} version.")

if(STORM_COMPILE_WITH_CCACHE)
	find_program(CCACHE_FOUND ccache)
	mark_as_advanced(CCACHE_FOUND)
	if(CCACHE_FOUND)
		message(STATUS "Storm - Using ccache")
		set_property(GLOBAL PROPERTY RULE_LAUNCH_COMPILE ccache)
		set_property(GLOBAL PROPERTY RULE_LAUNCH_LINK ccache)
	else()
		message(STATUS "Storm - Could not find ccache.")
	endif()
endif()

# Base path for test files
set(STORM_CPP_TESTS_BASE_PATH "${PROJECT_SOURCE_DIR}/test")

set(STORMPY_OUTPUT_DIR "${PROJECT_BINARY_DIR}/stormpy")
set(STORMPY_SOURCE_DIR "${PROJECT_SOURCE_DIR}/stormpy")

# Auto-detect operating system.
set(MACOSX 0)
set(LINUX 0)
if(${CMAKE_SYSTEM_NAME} MATCHES "Darwin")
	# Mac OS
	set(OPERATING_SYSTEM "Mac OS")
        set(MACOSX 1)
elseif(${CMAKE_SYSTEM_NAME} MATCHES "Linux")
    # Linux
	set(OPERATING_SYSTEM "Linux")
        set(LINUX 1)
elseif(WIN32)
    # Assuming Windows.
    set(OPERATING_SYSTEM "Windows")
else()
    message(WARNING "We are unsure about your operating system.")
    set(OPERATING_SYSTEM "Linux")
    set(LINUX 1)
ENDIF()
message(STATUS "Storm - Detected operating system ${OPERATING_SYSTEM}.")

set(DYNAMIC_EXT ".so")
set(STATIC_EXT ".a")
if(MACOSX)
	set(DYNAMIC_EXT ".dylib")
	set(STATIC_EXT ".a")
elseif (WIN32)
	set(DYNAMIC_EXT ".dll")
	set(STATIC_EXT ".lib")
endif()
message(STATUS "Assuming extension for shared libraries: ${DYNAMIC_EXT}")
message(STATUS "Assuming extension for static libraries: ${STATIC_EXT}")

#############################################################
##
##	Compiler detection and initial configuration
##
#############################################################
if ("${CMAKE_CXX_COMPILER_ID}" STREQUAL "Clang")
	# using Clang
	if (CMAKE_CXX_COMPILER_VERSION VERSION_LESS 3.2)
		message(FATAL_ERROR "Clang version must be at least 3.2.")
	endif()

	set(STORM_COMPILER_CLANG ON)
	set(CLANG ON)
	set(STORM_COMPILER_ID "clang")
elseif ("${CMAKE_CXX_COMPILER_ID}" STREQUAL "AppleClang")
	# using GCC
	if (CMAKE_CXX_COMPILER_VERSION VERSION_LESS 7.3)
		message(FATAL_ERROR "AppleClang version must be at least 7.3.")
	endif()

	set(STORM_COMPILER_APPLECLANG ON)
	set(CLANG ON)
	set(STORM_COMPILER_ID "AppleClang")
	set(CMAKE_MACOSX_RPATH ON)	
elseif ("${CMAKE_CXX_COMPILER_ID}" STREQUAL "GNU")
	# using GCC
	if (CMAKE_CXX_COMPILER_VERSION VERSION_LESS 5.0)
		message(FATAL_ERROR "gcc version must be at least 5.0.")
	endif()

	set(STORM_COMPILER_GCC ON)
	set(STORM_COMPILER_ID "gcc")
elseif ("${CMAKE_CXX_COMPILER_ID}" STREQUAL "Intel")
	message(FATAL_ERROR "Intel compiler is currently not supported.")
elseif ("${CMAKE_CXX_COMPILER_ID}" STREQUAL "MSVC")
	message(FATAL_ERROR "Visual Studio compiler is currently not supported.")
endif()

if(CCACHE_FOUND)
	set(STORM_COMPILER_ID "${STORM_COMPILER_ID} (ccache)")
endif()

#############################################################
##
##	Compiler independent settings
##
#############################################################
if (STORM_USE_POPCNT)
	set (CMAKE_CXX_FLAGS "${CMAKE_CXX_FLAGS} -mpopcnt")
endif()

# TODO: remove forcing the old version of optional as soon as the related Spirit bug is fixed:
# https://svn.boost.org/trac/boost/ticket/12349
# Fix thanks to: https://github.com/freeorion/freeorion/issues/777
add_definitions(-DBOOST_RESULT_OF_USE_DECLTYPE -DBOOST_OPTIONAL_CONFIG_USE_OLD_IMPLEMENTATION_OF_OPTIONAL)

#############################################################
##
##	Compiler specific settings
##
#############################################################
if (STORM_COMPILER_CLANG OR STORM_COMPILER_APPLECLANG)
    if(FORCE_COLOR)
        set(CMAKE_CXX_FLAGS "${CMAKE_CXX_FLAGS} -fcolor-diagnostics")
    endif()
    
	if (LINUX)
		set(CLANG_STDLIB libstdc++)
    else()
		set(CLANG_STDLIB libc++)
    endif()
    
    set (CMAKE_CXX_FLAGS "${CMAKE_CXX_FLAGS} -std=c++14 -stdlib=${CLANG_STDLIB} -ftemplate-depth=1024")
    set (CMAKE_CXX_FLAGS_RELEASE "${CMAKE_CXX_FLAGS_RELEASE} -flto -ffast-math -fno-finite-math-only")
    set (CMAKE_SHARED_LINKER_FLAGS "${CMAKE_SHARED_LINKER_FLAGS} -Wl,-export_dynamic")
    set (CMAKE_EXE_LINKER_FLAGS "${CMAKE_EXE_LINKER_FLAGS} -Wl,-export_dynamic")
elseif (STORM_COMPILER_GCC)
	set(CMAKE_CXX_FLAGS "${CMAKE_CXX_FLAGS} -std=c++14")
    set(CMAKE_CXX_FLAGS_RELEASE "${CMAKE_CXX_FLAGS_RELEASE} -flto -fprefetch-loop-arrays -ffast-math -fno-finite-math-only")
    set(CMAKE_SHARED_LINKER_FLAGS "${CMAKE_SHARED_LINKER_FLAGS} -rdynamic")
    set(CMAKE_EXE_LINKER_FLAGS "${CMAKE_EXE_LINKER_FLAGS} -rdynamic")
endif ()

# In release mode, we turn on even more optimizations if we do not have to provide a portable binary.
if (NOT STORM_PORTABLE_RELEASE)
	set (CMAKE_CXX_FLAGS_RELEASE "${CMAKE_CXX_FLAGS_RELEASE} -march=native")
endif ()

if (STORM_DEVELOPER)
	set (CMAKE_CXX_FLAGS "${CMAKE_CXX_FLAGS} -pedantic")
	if (STORM_ALLWARNINGS)
		if (CLANG)
		    # Enable strictly every warning and then disable selected ones.
			set(CMAKE_CXX_FLAGS "${CMAKE_CXX_FLAGS} -Weverything")
			set(CMAKE_CXX_FLAGS "${CMAKE_CXX_FLAGS} -Wno-c++98-compat -Wno-c++98-compat-pedantic")
			set(CMAKE_CXX_FLAGS "${CMAKE_CXX_FLAGS} -Wno-old-style-cast")
			set(CMAKE_CXX_FLAGS "${CMAKE_CXX_FLAGS} -Wno-reserved-id-macro")
			set(CMAKE_CXX_FLAGS "${CMAKE_CXX_FLAGS} -Wno-newline-eof")
			set(CMAKE_CXX_FLAGS "${CMAKE_CXX_FLAGS} -Wno-documentation")
			set(CMAKE_CXX_FLAGS "${CMAKE_CXX_FLAGS} -Wno-weak-vtables")
			set(CMAKE_CXX_FLAGS "${CMAKE_CXX_FLAGS} -Wno-global-constructors")
			set(CMAKE_CXX_FLAGS "${CMAKE_CXX_FLAGS} -Wno-exit-time-destructors")
			set(CMAKE_CXX_FLAGS "${CMAKE_CXX_FLAGS} -Wno-switch-enum")
			set(CMAKE_CXX_FLAGS "${CMAKE_CXX_FLAGS} -Wno-covered-switch-default")
			set(CMAKE_CXX_FLAGS "${CMAKE_CXX_FLAGS} -Wno-padded")
			set(CMAKE_CXX_FLAGS "${CMAKE_CXX_FLAGS} -Wno-float-equal")
			set(CMAKE_CXX_FLAGS "${CMAKE_CXX_FLAGS} -Wno-unused-local-typedef")
			set(CMAKE_CXX_FLAGS "${CMAKE_CXX_FLAGS} -Wno-missing-variable-declarations")
		endif ()
	else ()
	    set (CMAKE_CXX_FLAGS "${CMAKE_CXX_FLAGS} -Wall -Wextra")
		set (CMAKE_CXX_FLAGS "${CMAKE_CXX_FLAGS} -Wno-unknown-pragmas")
		set (CMAKE_CXX_FLAGS "${CMAKE_CXX_FLAGS} -Wno-unused-local-typedefs")
	endif ()
else()
	set (CMAKE_CXX_FLAGS_RELEASE "${CMAKE_CXX_FLAGS_RELEASE} -fomit-frame-pointer")
endif()

#############################################################
##
##	Generator specific settings
##
#############################################################
if ("${CMAKE_GENERATOR}" STREQUAL "Xcode")
	set(CMAKE_XCODE_ATTRIBUTE_CLANG_CXX_LANGUAGE_STANDARD "c++11")
	set(CMAKE_XCODE_ATTRIBUTE_CLANG_CXX_LIBRARY "libc++")
endif()

# Display information about build configuration.
message(STATUS "Storm - Using compiler configuration ${STORM_COMPILER_ID}.")
if (STORM_DEVELOPER)
	message(STATUS "Storm - CXX Flags: ${CMAKE_CXX_FLAGS}")
	message(STATUS "Storm - CXX Debug Flags: ${CMAKE_CXX_FLAGS_DEBUG}")
	message(STATUS "Storm - CXX Release Flags: ${CMAKE_CXX_FLAGS_RELEASE}")
	message(STATUS "Storm - Build type: ${CMAKE_BUILD_TYPE}")
endif()

#############################################################
#############################################################
##
##	Inclusion of required libraries
##
#############################################################
#############################################################

#############################################################
##
##	Include the targets for non-system resources
##
#############################################################

# In 3rdparty, targets are being defined that can be used
# in the the system does not have a library
include(resources/3rdparty/CMakeLists.txt)

#############################################################
##
##	Doxygen
##
#############################################################

find_package(Doxygen)
# Add a target to generate API documentation with Doxygen
if(DOXYGEN_FOUND)
    set(CMAKE_DOXYGEN_OUTPUT_DIR "${CMAKE_CURRENT_BINARY_DIR}/doc")
    string(REGEX REPLACE ";" " " CMAKE_DOXYGEN_INPUT_LIST "${PROJECT_SOURCE_DIR}/src")

    configure_file("${CMAKE_CURRENT_SOURCE_DIR}/resources/doxygen/Doxyfile.in" "${CMAKE_CURRENT_BINARY_DIR}/Doxyfile" @ONLY)

    add_custom_target(doc ${DOXYGEN_EXECUTABLE} "${CMAKE_CURRENT_BINARY_DIR}/Doxyfile" DEPENDS "${CMAKE_CURRENT_BINARY_DIR}/Doxyfile" COMMENT "Generating API documentation with Doxygen" VERBATIM)
endif(DOXYGEN_FOUND)

#############################################################
##
##	CMake-generated Config File for Storm
##
#############################################################

# Make a version file containing the current version from git.
include(GetGitRevisionDescription)
git_describe_checkout(STORM_GIT_VERSION_STRING)
message(STATUS "Storm -- Git version string is ${STORM_GIT_VERSION_STRING}.")
# Parse the git Tag into variables
string(REGEX REPLACE "^([0-9]+)\\..*" "\\1" STORM_CPP_VERSION_MAJOR "${STORM_GIT_VERSION_STRING}")
string(REGEX REPLACE "^[0-9]+\\.([0-9]+).*" "\\1" STORM_CPP_VERSION_MINOR "${STORM_GIT_VERSION_STRING}")
string(REGEX REPLACE "^[0-9]+\\.[0-9]+\\.([0-9]+).*" "\\1" STORM_CPP_VERSION_PATCH "${STORM_GIT_VERSION_STRING}")
string(REGEX REPLACE "^[0-9]+\\.[0-9]+\\.[0-9]+\\-([0-9]+)\\-.*" "\\1" STORM_CPP_VERSION_COMMITS_AHEAD "${STORM_GIT_VERSION_STRING}")
string(REGEX REPLACE "^[0-9]+\\.[0-9]+\\.[0-9]+\\-[0-9]+\\-([a-z0-9]+).*" "\\1" STORM_CPP_VERSION_HASH "${STORM_GIT_VERSION_STRING}")
string(REGEX REPLACE "^[0-9]+\\.[0-9]+\\.[0-9]+\\-[0-9]+\\-[a-z0-9]+\\-(.*)" "\\1" STORM_CPP_VERSION_APPENDIX "${STORM_GIT_VERSION_STRING}")
if ("${STORM_CPP_VERSION_APPENDIX}" MATCHES "^.*dirty.*$")
	set(STORM_CPP_VERSION_DIRTY 1)
else()
	set(STORM_CPP_VERSION_DIRTY 0)
endif()
message(STATUS "Storm - Version is ${STORM_CPP_VERSION_MAJOR}.${STORM_CPP_VERSION_MINOR}.${STORM_CPP_VERSION_PATCH} (${STORM_CPP_VERSION_COMMITS_AHEAD} commits ahead of Tag) build from ${STORM_CPP_VERSION_HASH} (Dirty: ${STORM_CPP_VERSION_DIRTY}).")

# Configure a header file to pass some of the CMake settings to the source code
configure_file (
	"${PROJECT_SOURCE_DIR}/storm-config.h.in"
	"${PROJECT_BINARY_DIR}/include/storm-config.h"
)

# Configure a header file to pass the storm version to the source code
configure_file (
	"${PROJECT_SOURCE_DIR}/storm-version.cpp.in"
	"${PROJECT_SOURCE_DIR}/src/utility/storm-version.cpp"
)

set(STORM_GENERATED_SOURCES "${PROJECT_BINARY_DIR}/src/utility/storm-version.cpp")

# Add the binary dir include directory for storm-config.h
include_directories("${PROJECT_BINARY_DIR}/include")

add_subdirectory(src)
add_subdirectory(test)

include(StormCPackConfig.cmake)<|MERGE_RESOLUTION|>--- conflicted
+++ resolved
@@ -44,11 +44,8 @@
 set(MSAT_ROOT "" CACHE STRING "The hint to the root directory of MathSAT (optional).")
 set(ADDITIONAL_INCLUDE_DIRS "" CACHE STRING "Additional directories added to the include directories.")
 set(ADDITIONAL_LINK_DIRS "" CACHE STRING "Additional directories added to the link directories.")
-<<<<<<< HEAD
-=======
 set(USE_XERCES ${XML_SUPPORT})
 mark_as_advanced(USE_XERCES)
->>>>>>> 3793fc05
 
 # Set some CMAKE Variables as advanced
 mark_as_advanced(CMAKE_OSX_ARCHITECTURES)
