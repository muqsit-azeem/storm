--- conflicted
+++ resolved
@@ -46,10 +46,7 @@
 *.*~
 # CMake generated/configured files
 src/utility/storm-version.cpp
-<<<<<<< HEAD
 nbproject/
-=======
 .DS_Store
 .idea
-*.out
->>>>>>> c32b1530
+*.out