#ifndef STORM_ENTRYPOINTS_H_H
#define STORM_ENTRYPOINTS_H_H

#include "src/utility/storm.h"

#include "src/exceptions/NotImplementedException.h"

namespace storm {
    namespace cli {

        template<typename ValueType>
        void verifySparseModel(std::shared_ptr<storm::models::sparse::Model<ValueType>> model, std::vector<std::shared_ptr<storm::logic::Formula const>> const& formulas, bool onlyInitialStatesRelevant = false) {
            for (auto const& formula : formulas) {
                std::cout << std::endl << "Model checking property: " << *formula << " ...";
                std::unique_ptr<storm::modelchecker::CheckResult> result(storm::verifySparseModel(model, formula, onlyInitialStatesRelevant));
                if (result) {
                    std::cout << " done." << std::endl;
                    std::cout << "Result (initial states): ";
                    result->filter(storm::modelchecker::ExplicitQualitativeCheckResult(model->getInitialStates()));
                    std::cout << *result << std::endl;
                } else {
                    std::cout << " skipped, because the modelling formalism is currently unsupported." << std::endl;
                }
            }
        }

#ifdef STORM_HAVE_CARL
        template<>
        inline void verifySparseModel(std::shared_ptr<storm::models::sparse::Model<storm::RationalFunction>> model, std::vector<std::shared_ptr<storm::logic::Formula const>> const& formulas, bool onlyInitialStatesRelevant) {

            for (auto const& formula : formulas) {
                STORM_LOG_THROW(model->getType() == storm::models::ModelType::Dtmc || model->getType() == storm::models::ModelType::Ctmc, storm::exceptions::InvalidSettingsException, "Currently parametric verification is only available for DTMCs and CTMCs.");
                std::cout << std::endl << "Model checking property: " << *formula << " ...";
                std::unique_ptr<storm::modelchecker::CheckResult> result(storm::verifySparseModel(model, formula, onlyInitialStatesRelevant));
                if (result) {
                    std::cout << " done." << std::endl;
                    std::cout << "Result (initial states): ";
                    result->filter(storm::modelchecker::ExplicitQualitativeCheckResult(model->getInitialStates()));
                    std::cout << *result << std::endl;
                } else {
                    std::cout << " skipped, because the modelling formalism is currently unsupported." << std::endl;
                }

                if (storm::settings::getModule<storm::settings::modules::ParametricSettings>().exportResultToFile()) {
                    exportParametricResultToFile(result->asExplicitQuantitativeCheckResult<storm::RationalFunction>()[*model->getInitialStates().begin()], storm::models::sparse::Dtmc<storm::RationalFunction>::ConstraintCollector(*(model->template as<storm::models::sparse::Dtmc<storm::RationalFunction>>())), storm::settings::getModule<storm::settings::modules::ParametricSettings>().exportResultPath());
                }
            }
        }
#endif

        template<storm::dd::DdType DdType>
        void verifySymbolicModelWithAbstractionRefinementEngine(storm::prism::Program const& program, std::vector<std::shared_ptr<storm::logic::Formula const>> const& formulas, bool onlyInitialStatesRelevant = false) {
            STORM_LOG_THROW(false, storm::exceptions::NotImplementedException, "Abstraction Refinement is not yet implemented.");
        }
        
        template<typename ValueType>
        void verifySymbolicModelWithExplorationEngine(storm::prism::Program const& program, std::vector<std::shared_ptr<storm::logic::Formula const>> const& formulas, bool onlyInitialStatesRelevant = false) {
            
            for (auto const& formula : formulas) {
                STORM_LOG_THROW(program.getModelType() == storm::prism::Program::ModelType::DTMC || program.getModelType() == storm::prism::Program::ModelType::MDP, storm::exceptions::InvalidSettingsException, "Currently exploration-based verification is only available for DTMCs and MDPs.");
                std::cout << std::endl << "Model checking property: " << *formula << " ...";
                storm::modelchecker::CheckTask<storm::logic::Formula> task(*formula, onlyInitialStatesRelevant);
                storm::modelchecker::SparseExplorationModelChecker<ValueType> checker(program, storm::utility::prism::parseConstantDefinitionString(program, storm::settings::generalSettings().getConstantDefinitionString()));
                std::unique_ptr<storm::modelchecker::CheckResult> result;
                if (checker.canHandle(task)) {
                    result = checker.check(task);
                    if (result) {
                        std::cout << " done." << std::endl;
                        std::cout << "Result (initial states): ";
                        std::cout << *result << std::endl;
                    } else {
                        std::cout << " skipped, because the modelling formalism is currently unsupported." << std::endl;
                    }
                } else {
                    std::cout << " skipped, because the formula cannot be handled by the selected engine/method." << std::endl;
                }
            }
        }
        
#ifdef STORM_HAVE_CARL
        template<>
        void verifySymbolicModelWithExplorationEngine<storm::RationalFunction>(storm::prism::Program const& program, std::vector<std::shared_ptr<storm::logic::Formula const>> const& formulas, bool onlyInitialStatesRelevant) {
            STORM_LOG_THROW(false, storm::exceptions::InvalidSettingsException, "Exploration-based verification does currently not support parametric models.");
        }
#endif

        template<storm::dd::DdType DdType>
        void verifySymbolicModelWithHybridEngine(std::shared_ptr<storm::models::symbolic::Model<DdType>> model, std::vector<std::shared_ptr<storm::logic::Formula const>> const& formulas, bool onlyInitialStatesRelevant = false) {
            for (auto const& formula : formulas) {
                std::cout << std::endl << "Model checking property: " << *formula << " ...";
                std::unique_ptr<storm::modelchecker::CheckResult> result(storm::verifySymbolicModelWithHybridEngine(model, formula, onlyInitialStatesRelevant));

                if (result) {
                    std::cout << " done." << std::endl;
                    std::cout << "Result (initial states): ";
                    result->filter(storm::modelchecker::SymbolicQualitativeCheckResult<DdType>(model->getReachableStates(), model->getInitialStates()));
                    std::cout << *result << std::endl;
                } else {
                    std::cout << " skipped, because the modelling formalism is currently unsupported." << std::endl;
                }
            }
        }

        template<storm::dd::DdType DdType>
        void verifySymbolicModelWithSymbolicEngine(std::shared_ptr<storm::models::symbolic::Model<DdType>> model, std::vector<std::shared_ptr<storm::logic::Formula const>> const& formulas, bool onlyInitialStatesRelevant = false) {
            for (auto const& formula : formulas) {
                std::cout << std::endl << "Model checking property: " << *formula << " ...";
                std::unique_ptr<storm::modelchecker::CheckResult> result(storm::verifySymbolicModelWithDdEngine(model, formula, onlyInitialStatesRelevant));
                if (result) {
                    std::cout << " done." << std::endl;
                    std::cout << "Result (initial states): ";
                    result->filter(storm::modelchecker::SymbolicQualitativeCheckResult<DdType>(model->getReachableStates(), model->getInitialStates()));
                    std::cout << *result << std::endl;
                } else {
                    std::cout << " skipped, because the modelling formalism is currently unsupported." << std::endl;
                }
            }
        }
        
#define BRANCH_ON_MODELTYPE(result, model, value_type, dd_type, function, ...) \
    if (model->isSymbolicModel()) { \
        if (model->isOfType(storm::models::ModelType::Dtmc)) { \
            result = function<storm::models::symbolic::Dtmc<dd_type>>(model->as<storm::models::symbolic::Dtmc<dd_type>>(), __VA_ARGS__); \
        } else if (model->isOfType(storm::models::ModelType::Ctmc)) { \
            result = function<storm::models::symbolic::Ctmc<dd_type>>(model->as<storm::models::symbolic::Ctmc<dd_type>>(), __VA_ARGS__); \
        } else if (model->isOfType(storm::models::ModelType::Mdp)) { \
            result = function<storm::models::symbolic::Mdp<dd_type>>(model->as<storm::models::symbolic::Mdp<dd_type>>(), __VA_ARGS__); \
        } else { \
            STORM_LOG_ASSERT(false, "Unknown model type."); \
        } \
    } else { \
        STORM_LOG_ASSERT(model->isSparseModel(), "Unknown model type."); \
        if (model->isOfType(storm::models::ModelType::Dtmc)) { \
            result = function<storm::models::sparse::Dtmc<value_type>>(model->as<storm::models::sparse::Dtmc<value_type>>(), __VA_ARGS__); \
        } else if (model->isOfType(storm::models::ModelType::Ctmc)) { \
            result = function<storm::models::sparse::Ctmc<value_type>>(model->as<storm::models::sparse::Ctmc<value_type>>(), __VA_ARGS__); \
        } else if (model->isOfType(storm::models::ModelType::Mdp)) { \
            result = function<storm::models::sparse::Mdp<value_type>>(model->as<storm::models::sparse::Mdp<value_type>>(), __VA_ARGS__); \
        } else if (model->isOfType(storm::models::ModelType::MarkovAutomaton)) { \
            result = function<storm::models::sparse::MarkovAutomaton<value_type>>(model->as<storm::models::sparse::MarkovAutomaton<value_type>>(), __VA_ARGS__); \
        } else { \
            STORM_LOG_ASSERT(false, "Unknown model type."); \
        } \
    }
    
        template<typename ValueType, storm::dd::DdType LibraryType>
<<<<<<< HEAD
        void buildAndCheckSymbolicModel(storm::prism::Program const& program, std::vector<std::shared_ptr<const storm::logic::Formula>> const& formulas, bool onlyInitialStatesRelevant = false) {
            if (storm::settings::getModule<storm::settings::modules::MarkovChainSettings>().getEngine() == storm::settings::modules::MarkovChainSettings::Engine::AbstractionRefinement) {
=======
        void buildAndCheckSymbolicModel(storm::prism::Program const& program, std::vector<std::shared_ptr<storm::logic::Formula const>> const& formulas, bool onlyInitialStatesRelevant = false) {

            storm::settings::modules::GeneralSettings const& settings = storm::settings::generalSettings();

            if (settings.getEngine() == storm::settings::modules::GeneralSettings::Engine::AbstractionRefinement) {
>>>>>>> 9d3dd100
                verifySymbolicModelWithAbstractionRefinementEngine<LibraryType>(program, formulas, onlyInitialStatesRelevant);
            } else if (settings.getEngine() == storm::settings::modules::GeneralSettings::Engine::Exploration) {
                verifySymbolicModelWithExplorationEngine<ValueType>(program, formulas, onlyInitialStatesRelevant);
            } else {
                storm::storage::ModelFormulasPair modelFormulasPair = buildSymbolicModel<ValueType, LibraryType>(program, formulas);
                STORM_LOG_THROW(modelFormulasPair.model != nullptr, storm::exceptions::InvalidStateException,
                                "Model could not be constructed for an unknown reason.");

                // Preprocess the model if needed.
                BRANCH_ON_MODELTYPE(modelFormulasPair.model, modelFormulasPair.model, ValueType, LibraryType, preprocessModel, formulas);

                // Print some information about the model.
                modelFormulasPair.model->printModelInformationToStream(std::cout);

                // Verify the model, if a formula was given.
                if (!formulas.empty()) {
                    if (modelFormulasPair.model->isSparseModel()) {
                        if (storm::settings::getModule<storm::settings::modules::MarkovChainSettings>().isCounterexampleSet()) {
                            // If we were requested to generate a counterexample, we now do so for each formula.
                            for (auto const& formula : modelFormulasPair.formulas) {
                                generateCounterexample<ValueType>(program, modelFormulasPair.model->as<storm::models::sparse::Model<ValueType>>(), formula);
                            }
                        } else {
                            verifySparseModel<ValueType>(modelFormulasPair.model->as<storm::models::sparse::Model<ValueType>>(), modelFormulasPair.formulas, onlyInitialStatesRelevant);
                        }
                    } else if (modelFormulasPair.model->isSymbolicModel()) {
                        if (storm::settings::getModule<storm::settings::modules::MarkovChainSettings>().getEngine() == storm::settings::modules::MarkovChainSettings::Engine::Hybrid) {
                            verifySymbolicModelWithHybridEngine(modelFormulasPair.model->as<storm::models::symbolic::Model<LibraryType>>(),
                                                                modelFormulasPair.formulas, onlyInitialStatesRelevant);
                        } else {
                            verifySymbolicModelWithSymbolicEngine(modelFormulasPair.model->as<storm::models::symbolic::Model<LibraryType>>(),
                                                                  modelFormulasPair.formulas, onlyInitialStatesRelevant);
                        }
                    } else {
                        STORM_LOG_THROW(false, storm::exceptions::InvalidSettingsException, "Invalid input model type.");
                    }
                }
            }
        }
        
        template<typename ValueType>
<<<<<<< HEAD
        void buildAndCheckSymbolicModel(storm::prism::Program const& program, std::vector<std::shared_ptr<const storm::logic::Formula>> const& formulas, bool onlyInitialStatesRelevant = false) {
            if (storm::settings::getModule<storm::settings::modules::MarkovChainSettings>().getDdLibraryType() == storm::dd::DdType::CUDD) {
=======
        void buildAndCheckSymbolicModel(storm::prism::Program const& program, std::vector<std::shared_ptr<storm::logic::Formula const>> const& formulas, bool onlyInitialStatesRelevant = false) {
            if (storm::settings::generalSettings().getDdLibraryType() == storm::dd::DdType::CUDD) {
>>>>>>> 9d3dd100
                buildAndCheckSymbolicModel<ValueType, storm::dd::DdType::CUDD>(program, formulas, onlyInitialStatesRelevant);
            } else if (storm::settings::getModule<storm::settings::modules::MarkovChainSettings>().getDdLibraryType() == storm::dd::DdType::Sylvan) {
                buildAndCheckSymbolicModel<ValueType, storm::dd::DdType::Sylvan>(program, formulas, onlyInitialStatesRelevant);
            }
        }

        template<typename ValueType>
<<<<<<< HEAD
        void buildAndCheckExplicitModel(std::vector<std::shared_ptr<const storm::logic::Formula>> const& formulas, bool onlyInitialStatesRelevant = false) {
            storm::settings::modules::IOSettings const& settings = storm::settings::getModule<storm::settings::modules::IOSettings>();
=======
        void buildAndCheckExplicitModel(std::vector<std::shared_ptr<storm::logic::Formula const>> const& formulas, bool onlyInitialStatesRelevant = false) {
            storm::settings::modules::GeneralSettings const& settings = storm::settings::generalSettings();
>>>>>>> 9d3dd100

            STORM_LOG_THROW(settings.isExplicitSet(), storm::exceptions::InvalidStateException, "Unable to build explicit model without model files.");
            std::shared_ptr<storm::models::ModelBase> model = buildExplicitModel<ValueType>(settings.getTransitionFilename(), settings.getLabelingFilename(), settings.isStateRewardsSet() ? boost::optional<std::string>(settings.getStateRewardsFilename()) : boost::none, settings.isTransitionRewardsSet() ? boost::optional<std::string>(settings.getTransitionRewardsFilename()) : boost::none, settings.isChoiceLabelingSet() ? boost::optional<std::string>(settings.getChoiceLabelingFilename()) : boost::none);
            
            // Preprocess the model if needed.
            BRANCH_ON_MODELTYPE(model, model, ValueType, storm::dd::DdType::CUDD, preprocessModel, formulas);

            // Print some information about the model.
            model->printModelInformationToStream(std::cout);

            // Verify the model, if a formula was given.
            if (!formulas.empty()) {
                STORM_LOG_THROW(model->isSparseModel(), storm::exceptions::InvalidStateException, "Expected sparse model.");
                verifySparseModel<ValueType>(model->as<storm::models::sparse::Model<ValueType>>(), formulas, onlyInitialStatesRelevant);
            }
        }
    }
}

#endif //STORM_ENTRYPOINTS_H_H<|MERGE_RESOLUTION|>--- conflicted
+++ resolved
@@ -60,7 +60,7 @@
                 STORM_LOG_THROW(program.getModelType() == storm::prism::Program::ModelType::DTMC || program.getModelType() == storm::prism::Program::ModelType::MDP, storm::exceptions::InvalidSettingsException, "Currently exploration-based verification is only available for DTMCs and MDPs.");
                 std::cout << std::endl << "Model checking property: " << *formula << " ...";
                 storm::modelchecker::CheckTask<storm::logic::Formula> task(*formula, onlyInitialStatesRelevant);
-                storm::modelchecker::SparseExplorationModelChecker<ValueType> checker(program, storm::utility::prism::parseConstantDefinitionString(program, storm::settings::generalSettings().getConstantDefinitionString()));
+                storm::modelchecker::SparseExplorationModelChecker<ValueType> checker(program, storm::utility::prism::parseConstantDefinitionString(program, storm::settings::getModule<storm::settings::modules::IOSettings>().getConstantDefinitionString()));
                 std::unique_ptr<storm::modelchecker::CheckResult> result;
                 if (checker.canHandle(task)) {
                     result = checker.check(task);
@@ -144,18 +144,11 @@
     }
     
         template<typename ValueType, storm::dd::DdType LibraryType>
-<<<<<<< HEAD
-        void buildAndCheckSymbolicModel(storm::prism::Program const& program, std::vector<std::shared_ptr<const storm::logic::Formula>> const& formulas, bool onlyInitialStatesRelevant = false) {
+        void buildAndCheckSymbolicModel(storm::prism::Program const& program, std::vector<std::shared_ptr<storm::logic::Formula const>> const& formulas, bool onlyInitialStatesRelevant = false) {
+
             if (storm::settings::getModule<storm::settings::modules::MarkovChainSettings>().getEngine() == storm::settings::modules::MarkovChainSettings::Engine::AbstractionRefinement) {
-=======
-        void buildAndCheckSymbolicModel(storm::prism::Program const& program, std::vector<std::shared_ptr<storm::logic::Formula const>> const& formulas, bool onlyInitialStatesRelevant = false) {
-
-            storm::settings::modules::GeneralSettings const& settings = storm::settings::generalSettings();
-
-            if (settings.getEngine() == storm::settings::modules::GeneralSettings::Engine::AbstractionRefinement) {
->>>>>>> 9d3dd100
                 verifySymbolicModelWithAbstractionRefinementEngine<LibraryType>(program, formulas, onlyInitialStatesRelevant);
-            } else if (settings.getEngine() == storm::settings::modules::GeneralSettings::Engine::Exploration) {
+            } else if (storm::settings::getModule<storm::settings::modules::MarkovChainSettings>().getEngine() == storm::settings::modules::MarkovChainSettings::Engine::Exploration) {
                 verifySymbolicModelWithExplorationEngine<ValueType>(program, formulas, onlyInitialStatesRelevant);
             } else {
                 storm::storage::ModelFormulasPair modelFormulasPair = buildSymbolicModel<ValueType, LibraryType>(program, formulas);
@@ -195,13 +188,8 @@
         }
         
         template<typename ValueType>
-<<<<<<< HEAD
-        void buildAndCheckSymbolicModel(storm::prism::Program const& program, std::vector<std::shared_ptr<const storm::logic::Formula>> const& formulas, bool onlyInitialStatesRelevant = false) {
+        void buildAndCheckSymbolicModel(storm::prism::Program const& program, std::vector<std::shared_ptr<storm::logic::Formula const>> const& formulas, bool onlyInitialStatesRelevant = false) {
             if (storm::settings::getModule<storm::settings::modules::MarkovChainSettings>().getDdLibraryType() == storm::dd::DdType::CUDD) {
-=======
-        void buildAndCheckSymbolicModel(storm::prism::Program const& program, std::vector<std::shared_ptr<storm::logic::Formula const>> const& formulas, bool onlyInitialStatesRelevant = false) {
-            if (storm::settings::generalSettings().getDdLibraryType() == storm::dd::DdType::CUDD) {
->>>>>>> 9d3dd100
                 buildAndCheckSymbolicModel<ValueType, storm::dd::DdType::CUDD>(program, formulas, onlyInitialStatesRelevant);
             } else if (storm::settings::getModule<storm::settings::modules::MarkovChainSettings>().getDdLibraryType() == storm::dd::DdType::Sylvan) {
                 buildAndCheckSymbolicModel<ValueType, storm::dd::DdType::Sylvan>(program, formulas, onlyInitialStatesRelevant);
@@ -209,13 +197,8 @@
         }
 
         template<typename ValueType>
-<<<<<<< HEAD
-        void buildAndCheckExplicitModel(std::vector<std::shared_ptr<const storm::logic::Formula>> const& formulas, bool onlyInitialStatesRelevant = false) {
+        void buildAndCheckExplicitModel(std::vector<std::shared_ptr<storm::logic::Formula const>> const& formulas, bool onlyInitialStatesRelevant = false) {
             storm::settings::modules::IOSettings const& settings = storm::settings::getModule<storm::settings::modules::IOSettings>();
-=======
-        void buildAndCheckExplicitModel(std::vector<std::shared_ptr<storm::logic::Formula const>> const& formulas, bool onlyInitialStatesRelevant = false) {
-            storm::settings::modules::GeneralSettings const& settings = storm::settings::generalSettings();
->>>>>>> 9d3dd100
 
             STORM_LOG_THROW(settings.isExplicitSet(), storm::exceptions::InvalidStateException, "Unable to build explicit model without model files.");
             std::shared_ptr<storm::models::ModelBase> model = buildExplicitModel<ValueType>(settings.getTransitionFilename(), settings.getLabelingFilename(), settings.isStateRewardsSet() ? boost::optional<std::string>(settings.getStateRewardsFilename()) : boost::none, settings.isTransitionRewardsSet() ? boost::optional<std::string>(settings.getTransitionRewardsFilename()) : boost::none, settings.isChoiceLabelingSet() ? boost::optional<std::string>(settings.getChoiceLabelingFilename()) : boost::none);
