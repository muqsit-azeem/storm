/*
 * NoBoundOperator.h
 *
 *  Created on: 27.12.2012
 *      Author: Christian Dehnert
 */

#ifndef STORM_FORMULA_NOBOUNDOPERATOR_H_
#define STORM_FORMULA_NOBOUNDOPERATOR_H_

#include "src/formula/AbstractFormula.h"
#include "src/formula/AbstractPathFormula.h"
#include "src/formula/AbstractFormulaChecker.h"
#include "src/formula/OptimizingOperator.h"

#include "src/modelchecker/ForwardDeclarations.h"

namespace storm {

namespace formula {

template <class T> class NoBoundOperator;

/*!
 *  @brief Interface class for model checkers that support NoBoundOperator.
 *   
 *  All model checkers that support the formula class NoBoundOperator must inherit
 *  this pure virtual class.
 */
template <class T>
class INoBoundOperatorModelChecker {
    public:
		/*!
         *  @brief Evaluates NoBoundOperator formula within a model checker.
         *
         *  @param obj Formula object with subformulas.
         *  @return Result of the formula for every node.
         */
        virtual std::vector<T>* checkNoBoundOperator(const NoBoundOperator<T>& obj) const = 0;
};

/*!
 * @brief
 * Class for a Abstract formula tree with a P (probablistic) operator without declaration of probabilities
 * as root.
 *
 * Checking a formula with this operator as root returns the probabilities that the path formula holds
 * (for each state)
 *
 * Has one Abstract path formula as sub formula/tree.
 *
 * @note
 * 	This class is a hybrid of a state and path formula, and may only appear as the outermost operator.
 * 	Hence, it is seen as neither a state nor a path formula, but is directly derived from AbstractFormula.
 *
 * @note
 * 	This class does not contain a check() method like the other formula classes.
 * 	The check method should only be called by the model checker to infer the correct check function for sub
 * 	formulas. As this operator can only appear at the root, the method is not useful here.
 * 	Use the checkProbabilisticNoBoundOperator method from the DtmcPrctlModelChecker class instead.
 *
 * The subtree is seen as part of the object and deleted with it
 * (this behavior can be prevented by setting them to NULL before deletion)
 *
 *
 * @see AbstractStateFormula
 * @see AbstractPathFormula
 * @see ProbabilisticOperator
 * @see ProbabilisticIntervalOperator
 * @see AbstractFormula
 */
template <class T>
class NoBoundOperator: public storm::formula::AbstractFormula<T>, public OptimizingOperator {
public:
	/*!
	 * Empty constructor
	 */
<<<<<<< HEAD
	NoBoundOperator() : optimalityOperator(false), minimumOperator(false) {
=======
	NoBoundOperator() {
>>>>>>> 836bdb3f
		this->pathFormula = nullptr;
	}

	/*!
	 * Constructor
	 *
	 * @param pathFormula The child node.
	 */
	NoBoundOperator(AbstractPathFormula<T>* pathFormula) : optimalityOperator(false), minimumOperator(false) {
		this->pathFormula = pathFormula;
	}

	/*!
	 * Constructor
	 *
	 * @param pathFormula The child node.
	 * @param minimumOperator A flag indicating whether this operator is a minimizing or a
	 * maximizing operator.
	 */
	NoBoundOperator(AbstractPathFormula<T>* pathFormula, bool minimumOperator)
		: optimalityOperator(true), minimumOperator(minimumOperator) {
		this->pathFormula = pathFormula;
	}

	/*!
	 * Constructor
	 *
	 * @param pathFormula The child node.
	 * @param minimumOperator A flag indicating whether this operator is a minimizing or a
	 * maximizing operator.
	 */
	NoBoundOperator(AbstractPathFormula<T>* pathFormula, bool minimumOperator)
		: OptimizingOperator(minimumOperator) {
		this->pathFormula = pathFormula;
	}

	/*!
	 * Destructor
	 */
	virtual ~NoBoundOperator() {
		if (pathFormula != NULL) {
			delete pathFormula;
		}
	}

	/*!
	 * @returns the child node (representation of a Abstract path formula)
	 */
	const AbstractPathFormula<T>& getPathFormula () const {
		return *pathFormula;
	}

	/*!
	 * Sets the child node
	 *
	 * @param pathFormula the path formula that becomes the new child node
	 */
	void setPathFormula(AbstractPathFormula<T>* pathFormula) {
		this->pathFormula = pathFormula;
	}

	/*!
	 * Calls the model checker to check this formula.
	 * Needed to infer the correct type of formula class.
	 *
	 * @note This function should only be called in a generic check function of a model checker class. For other uses,
	 *       the methods of the model checker should be used.
	 *
	 * @note This function is not implemented in this class.
	 *
	 * @returns A vector indicating all states that satisfy the formula represented by the called object.
	 */
	virtual std::vector<T>* check(const storm::modelChecker::AbstractModelChecker<T>& modelChecker) const {
		return modelChecker.template as<INoBoundOperatorModelChecker>()->checkNoBoundOperator(*this);
	}

	/*!
	 * @returns a string representation of the formula
	 */
	virtual std::string toString() const {
		std::string result;
		if (this->isOptimalityOperator()) {
			if (this->isMinimumOperator()) {
				result += "min";
			} else {
				result += "max";
			}
		}
		result += " = ? [";
		result += this->getPathFormula().toString();
		result += "]";
		return result;
	}
	
	/*!
     *  @brief Checks if the subtree conforms to some logic.
     * 
     *  @param checker Formula checker object.
     *  @return true iff the subtree conforms to some logic.
     */
	virtual bool conforms(const AbstractFormulaChecker<T>& checker) const {
		return checker.conforms(this->pathFormula);
	}

	/*!
	 * Retrieves whether the operator is to be interpreted as an optimizing (i.e. min/max) operator.
	 * @returns True if the operator is an optimizing operator.
	 */
	bool isOptimalityOperator() const {
		return optimalityOperator;
	}

	/*!
	 * Retrieves whether the operator is a minimizing operator given that it is an optimality
	 * operator.
	 * @returns True if the operator is an optimizing operator and it is a minimizing operator and
	 * false otherwise, i.e. if it is either not an optimizing operator or not a minimizing operator.
	 */
	bool isMinimumOperator() const {
		return optimalityOperator && minimumOperator;
	}

private:
	AbstractPathFormula<T>* pathFormula;

	// A flag that indicates whether this operator is meant as an optimizing (i.e. min/max) operator
	// over a nondeterministic model.
	bool optimalityOperator;

	// In the case this operator is an optimizing operator, this flag indicates whether it is
	// looking for the minimum or the maximum value.
	bool minimumOperator;
};

} /* namespace formula */

} /* namespace storm */

#endif /* STORM_FORMULA_NOBOUNDOPERATOR_H_ */<|MERGE_RESOLUTION|>--- conflicted
+++ resolved
@@ -75,11 +75,7 @@
 	/*!
 	 * Empty constructor
 	 */
-<<<<<<< HEAD
 	NoBoundOperator() : optimalityOperator(false), minimumOperator(false) {
-=======
-	NoBoundOperator() {
->>>>>>> 836bdb3f
 		this->pathFormula = nullptr;
 	}
 
@@ -101,18 +97,6 @@
 	 */
 	NoBoundOperator(AbstractPathFormula<T>* pathFormula, bool minimumOperator)
 		: optimalityOperator(true), minimumOperator(minimumOperator) {
-		this->pathFormula = pathFormula;
-	}
-
-	/*!
-	 * Constructor
-	 *
-	 * @param pathFormula The child node.
-	 * @param minimumOperator A flag indicating whether this operator is a minimizing or a
-	 * maximizing operator.
-	 */
-	NoBoundOperator(AbstractPathFormula<T>* pathFormula, bool minimumOperator)
-		: OptimizingOperator(minimumOperator) {
 		this->pathFormula = pathFormula;
 	}
 
