--- conflicted
+++ resolved
@@ -33,17 +33,12 @@
             return this->expression;
         }
         
-<<<<<<< HEAD
-        Constant Constant::substitute(std::map<std::string, storm::expressions::Expression> const& substitution) const {
+        Constant Constant::substitute(std::map<storm::expressions::Variable, storm::expressions::Expression> const& substitution) const {
             if (!this->isDefined()) {
                 return *this;
             } else {
-                return Constant(this->getType(), this->getName(), this->getExpression().substitute(substitution), this->getFilename(), this->getLineNumber());
+                return Constant(variable, this->getExpression().substitute(substitution), this->getFilename(), this->getLineNumber());
             }
-=======
-        Constant Constant::substitute(std::map<storm::expressions::Variable, storm::expressions::Expression> const& substitution) const {
-            return Constant(variable, this->getExpression().substitute(substitution), this->getFilename(), this->getLineNumber());
->>>>>>> 00861a74
         }
         
         std::ostream& operator<<(std::ostream& stream, Constant const& constant) {
