#include "src/utility/constants.h"

#include "src/storage/SparseMatrix.h"
#include "src/storage/sparse/StateType.h"
#include "src/settings/SettingsManager.h"
#include "src/settings/modules/GeneralSettings.h"

#include "src/adapters/CarlAdapter.h"

namespace storm {
    namespace utility {
        
        template<typename ValueType>
        ValueType one() {
            return ValueType(1);
        }
        
        template<typename ValueType>
        ValueType zero() {
            return ValueType(0);
        }
        
        template<typename ValueType>
        ValueType infinity() {
            return std::numeric_limits<ValueType>::infinity();
        }
        
        template<typename ValueType>
        bool isOne(ValueType const& a) {
            return a == one<ValueType>();
        }
        
        template<typename ValueType>
        bool isZero(ValueType const& a) {
            return a == zero<ValueType>();
        }
        
        template<typename ValueType>
        bool isConstant(ValueType const& a) {
            return true;
        }
        
#ifdef STORM_HAVE_CARL
        template<>
        bool isOne(storm::RationalFunction const& a) {
            return a.isOne();
        }
        
        template<>
        bool isZero(storm::RationalFunction const& a) {
            return a.isZero();
        }
        
        template<>
        bool isConstant(storm::RationalFunction const& a) {
            return a.isConstant();
        }
        
        template<>
        bool isOne(storm::Polynomial const& a) {
            return a.isOne();
        }
        
        template<>
        bool isZero(storm::Polynomial const& a) {
            return a.isZero();
        }
        
        template<>
        bool isConstant(storm::Polynomial const& a) {
            return a.isConstant();
        }
        
        template<>
        storm::RationalFunction infinity() {
            // FIXME: this does not work.
            return storm::RationalFunction(carl::rationalize<storm::RationalNumber>(std::numeric_limits<double>::infinity()));
        }
#endif
        
        template<typename ValueType>
        ValueType pow(ValueType const& value, uint_fast64_t exponent) {
            return std::pow(value, exponent);
        }

		template<>
		double simplify(double value) {
			// In the general case, we don't to anything here, but merely return the value. If something else is
			// supposed to happen here, the templated function can be specialized for this particular type.
			return value;
		}

		template<>
		float simplify(float value) {
			// In the general case, we don't to anything here, but merely return the value. If something else is
			// supposed to happen here, the templated function can be specialized for this particular type.
			return value;
		}

        template<>
        int simplify(int value) {
            // In the general case, we don't to anything here, but merely return the value. If something else is
            // supposed to happen here, the templated function can be specialized for this particular type.
            return value;
        }
        
#ifdef STORM_HAVE_CARL
        template<>
        RationalFunction& simplify(RationalFunction& value);
        
        template<>
        RationalFunction&& simplify(RationalFunction&& value);

        template<>
        RationalFunction pow(RationalFunction const& value, uint_fast64_t exponent) {
            return carl::pow(value, exponent);
        }

        template<>
        RationalFunction simplify(RationalFunction value) {
            value.simplify();
            return value;
        }

        template<>
        RationalFunction& simplify(RationalFunction& value) {
            value.simplify();
            return value;
        }

        template<>
        RationalFunction&& simplify(RationalFunction&& value) {
            value.simplify();
            return std::move(value);
        }
#endif
        
        template<typename IndexType, typename ValueType>
        storm::storage::MatrixEntry<IndexType, ValueType> simplify(storm::storage::MatrixEntry<IndexType, ValueType> matrixEntry) {
            simplify(matrixEntry.getValue());
            return matrixEntry;
        }

        template<typename IndexType, typename ValueType>
        storm::storage::MatrixEntry<IndexType, ValueType>& simplify(storm::storage::MatrixEntry<IndexType, ValueType>& matrixEntry) {
            simplify(matrixEntry.getValue());
            return matrixEntry;
        }

        template<typename IndexType, typename ValueType>
        storm::storage::MatrixEntry<IndexType, ValueType>&& simplify(storm::storage::MatrixEntry<IndexType, ValueType>&& matrixEntry) {
            simplify(matrixEntry.getValue());
            return std::move(matrixEntry);
        }
        
        // Explicit instantiations.
        template bool isOne(double const& value);
        template bool isZero(double const& value);
        template bool isConstant(double const& value);
        
		template double one();
		template double zero();
		template double infinity();

		template double pow(double const& value, uint_fast64_t exponent);

		template double simplify(double value);

		template storm::storage::MatrixEntry<storm::storage::sparse::state_type, double> simplify(storm::storage::MatrixEntry<storm::storage::sparse::state_type, double> matrixEntry);
		template storm::storage::MatrixEntry<storm::storage::sparse::state_type, double>& simplify(storm::storage::MatrixEntry<storm::storage::sparse::state_type, double>& matrixEntry);
		template storm::storage::MatrixEntry<storm::storage::sparse::state_type, double>&& simplify(storm::storage::MatrixEntry<storm::storage::sparse::state_type, double>&& matrixEntry);

        template bool isOne(float const& value);
        template bool isZero(float const& value);
        template bool isConstant(float const& value);
        
		template float one();
		template float zero();
		template float infinity();

		template float pow(float const& value, uint_fast64_t exponent);

		template float simplify(float value);

		template storm::storage::MatrixEntry<storm::storage::sparse::state_type, float> simplify(storm::storage::MatrixEntry<storm::storage::sparse::state_type, float> matrixEntry);
		template storm::storage::MatrixEntry<storm::storage::sparse::state_type, float>& simplify(storm::storage::MatrixEntry<storm::storage::sparse::state_type, float>& matrixEntry);
		template storm::storage::MatrixEntry<storm::storage::sparse::state_type, float>&& simplify(storm::storage::MatrixEntry<storm::storage::sparse::state_type, float>&& matrixEntry);
        
        template bool isOne(int const& value);
        template bool isZero(int const& value);
        template bool isConstant(int const& value);
        
        template int one();
        template int zero();
        template int infinity();
        
        template int pow(int const& value, uint_fast64_t exponent);
        
        template int simplify(int value);
        
        template storm::storage::MatrixEntry<storm::storage::sparse::state_type, int> simplify(storm::storage::MatrixEntry<storm::storage::sparse::state_type, int> matrixEntry);
        template storm::storage::MatrixEntry<storm::storage::sparse::state_type, int>& simplify(storm::storage::MatrixEntry<storm::storage::sparse::state_type, int>& matrixEntry);
        template storm::storage::MatrixEntry<storm::storage::sparse::state_type, int>&& simplify(storm::storage::MatrixEntry<storm::storage::sparse::state_type, int>&& matrixEntry);
        
#ifdef STORM_HAVE_CARL
        template bool isOne(RationalFunction const& value);
        template bool isZero(RationalFunction const& value);
        template bool isConstant(RationalFunction const& value);
        
        template RationalFunction one();
        template RationalFunction zero();
        template storm::RationalFunction infinity();
        
        template RationalFunction pow(RationalFunction const& value, uint_fast64_t exponent);
        
        
        template Polynomial one();
        template Polynomial zero();
        template RationalFunction simplify(RationalFunction value);
        template RationalFunction& simplify(RationalFunction& value);
        template RationalFunction&& simplify(RationalFunction&& value);
        
<<<<<<< HEAD
        template RationalNumber one();
        template RationalNumber zero();
=======
        template bool isOne(Interval const& value);
        template bool isZero(Interval const& value);
        template bool isConstant(Interval const& value);
>>>>>>> 1250b842
        
        template Interval one();
        template Interval zero();
        
        template storm::storage::MatrixEntry<storm::storage::sparse::state_type, RationalFunction> simplify(storm::storage::MatrixEntry<storm::storage::sparse::state_type, RationalFunction> matrixEntry);
        template storm::storage::MatrixEntry<storm::storage::sparse::state_type, RationalFunction>& simplify(storm::storage::MatrixEntry<storm::storage::sparse::state_type, RationalFunction>& matrixEntry);
        template storm::storage::MatrixEntry<storm::storage::sparse::state_type, RationalFunction>&& simplify(storm::storage::MatrixEntry<storm::storage::sparse::state_type, RationalFunction>&& matrixEntry);
#endif
        
    }
}<|MERGE_RESOLUTION|>--- conflicted
+++ resolved
@@ -213,21 +213,18 @@
         
         template RationalFunction pow(RationalFunction const& value, uint_fast64_t exponent);
         
-        
         template Polynomial one();
         template Polynomial zero();
         template RationalFunction simplify(RationalFunction value);
         template RationalFunction& simplify(RationalFunction& value);
         template RationalFunction&& simplify(RationalFunction&& value);
-        
-<<<<<<< HEAD
+
         template RationalNumber one();
         template RationalNumber zero();
-=======
+        
         template bool isOne(Interval const& value);
         template bool isZero(Interval const& value);
         template bool isConstant(Interval const& value);
->>>>>>> 1250b842
         
         template Interval one();
         template Interval zero();
