#include "src/utility/constants.h"

#include "src/storage/sparse/StateType.h"
#include "src/storage/SparseMatrix.h"
#include "src/settings/SettingsManager.h"
#include "src/settings/modules/GeneralSettings.h"

#include "src/adapters/CarlAdapter.h"

namespace storm {
    namespace utility {
        
        template<typename ValueType>
        ValueType one() {
            return ValueType(1);
        }
        
        template<typename ValueType>
        ValueType zero() {
            return ValueType(0);
        }
        
        template<typename ValueType>
        ValueType infinity() {
            return std::numeric_limits<ValueType>::infinity();
        }
        
        template<typename ValueType>
        bool isOne(ValueType const& a) {
            return a == one<ValueType>();
        }
        
        template<typename ValueType>
        bool isZero(ValueType const& a) {
            return a == zero<ValueType>();
        }
        
        template<typename ValueType>
        bool isConstant(ValueType const& a) {
            return true;
        }
        
        template<typename ValueType>
        bool isInteger(ValueType const& number) {
            ValueType iPart;
            ValueType result = std::modf(number, &iPart);
            return result = zero<ValueType>();
        }

        template<>
        bool isInteger(int const& number) {
            return true;
        }

        template<>
        bool isInteger(uint_fast64_t const& number) {
            return true;
        }

#ifdef STORM_HAVE_CARL
        template<>
        bool isOne(storm::RationalNumber const& a) {
            return carl::isOne(a);
        }
        
        template<>
        bool isZero(storm::RationalNumber const& a) {
            return carl::isZero(a);
        }
        
        template<>
        bool isOne(storm::RationalFunction const& a) {
            return a.isOne();
        }
        
        template<>
        bool isZero(storm::RationalFunction const& a) {
            return a.isZero();
        }
        
        template<>
        bool isConstant(storm::RationalFunction const& a) {
            return a.isConstant();
        }
        
        template<>
        bool isOne(storm::Polynomial const& a) {
            return a.isOne();
        }
        
        template<>
        bool isZero(storm::Polynomial const& a) {
            return a.isZero();
        }
        
        template<>
        bool isConstant(storm::Polynomial const& a) {
            return a.isConstant();
        }
        
        template<>
        storm::RationalFunction infinity() {
            // FIXME: this should be treated more properly.
            return storm::RationalFunction(-1.0);
        }
        
        template<>
        storm::RationalNumber infinity() {
        	// FIXME: this should be treated more properly.
        	return storm::RationalNumber(-1);
        }
        
        template<>
        bool isInteger(storm::RationalNumber const& number) {
            return carl::isInteger(number);
        }

        template<>
        bool isInteger(storm::RationalFunction const& func) {
            return storm::utility::isConstant(func) && storm::utility::isOne(func.denominator());
        }
#endif
        
        template<typename ValueType>
        ValueType pow(ValueType const& value, uint_fast64_t exponent) {
            return std::pow(value, exponent);
        }

        template<typename ValueType>
        ValueType simplify(ValueType value) {
            // In the general case, we don't do anything here, but merely return the value. If something else is
            // supposed to happen here, the templated function can be specialized for this particular type.
            return value;
        }
        
        template<>
        double convertNumber(double const& number){
            return number;
        }
        
        template<>
        uint_fast64_t convertNumber(double const& number){
            return std::llround(number);
        }
        
        template<>
        double convertNumber(uint_fast64_t const& number){
            return number;
        }
        
        template<typename ValueType>
        ValueType sqrt(ValueType const& number) {
            return std::sqrt(number);
        }
        
        template<typename ValueType>
        ValueType abs(ValueType const& number) {
            return std::fabs(number);
        }
        
#ifdef STORM_HAVE_CARL
        template<>
        RationalFunction& simplify(RationalFunction& value);
        
        template<>
        RationalFunction&& simplify(RationalFunction&& value);

        template<>
        RationalFunction pow(RationalFunction const& value, uint_fast64_t exponent) {
            return carl::pow(value, exponent);
        }

        template<>
        RationalFunction simplify(RationalFunction value) {
            value.simplify();
            return value;
        }

        template<>
        RationalFunction& simplify(RationalFunction& value) {
            value.simplify();
            return value;
        }

        template<>
        RationalFunction&& simplify(RationalFunction&& value) {
            value.simplify();
            return std::move(value);
        }
        
        template<>
        double convertNumber(RationalNumber const& number){
            return carl::toDouble(number);
        }

        template<>
        uint_fast64_t convertNumber(RationalNumber const& number){
            return carl::toInt<unsigned long>(number);
        }

        template<>
        RationalNumber convertNumber(RationalNumber const& number){
            return number;
        }
        
        template<>
        RationalNumber convertNumber(double const& number){
            return carl::rationalize<RationalNumber>(number);
        }
        
        template<>
        uint_fast64_t convertNumber(RationalNumber const& number){
            return carl::toInt<carl::uint>(carl::round(number));
        }
        
        template<>
        RationalNumber convertNumber(uint_fast64_t const& number){
            return RationalNumber(number);
        }

        template<>
        RationalNumber convertNumber(RationalNumber const& number){
            return number;
        }

        template<>
        RationalFunction convertNumber(double const& number){
            return RationalFunction(carl::rationalize<RationalNumber>(number));
        }

        template<>
<<<<<<< HEAD
        storm::RationalNumber sqrt(storm::RationalNumber const& number) {
            return carl::sqrt(number);
        }
        
        template<>
        storm::RationalNumber abs(storm::RationalNumber const& number) {
=======
        RationalNumber convertNumber(std::string const& number) {
            return carl::rationalize<RationalNumber>(number);
        }

        template<>
        RationalFunction convertNumber(RationalNumber const& number) {
            return RationalFunction(number);
        }

        template<>
        uint_fast64_t convertNumber(RationalFunction const& func) {
            return carl::toInt<unsigned long>(func.nominatorAsNumber());
        }

        template<>
        RationalNumber abs(storm::RationalNumber const& number) {
>>>>>>> a8383a28
            return carl::abs(number);
        }
        
        template<>
        RationalNumber pow(RationalNumber const& value, uint_fast64_t exponent) {
            return carl::pow(value, exponent);
        }

#endif

        template<typename IndexType, typename ValueType>
        storm::storage::MatrixEntry<IndexType, ValueType> simplify(storm::storage::MatrixEntry<IndexType, ValueType> matrixEntry) {
            simplify(matrixEntry.getValue());
            return matrixEntry;
        }

        template<typename IndexType, typename ValueType>
        storm::storage::MatrixEntry<IndexType, ValueType>& simplify(storm::storage::MatrixEntry<IndexType, ValueType>& matrixEntry) {
            simplify(matrixEntry.getValue());
            return matrixEntry;
        }

        template<typename IndexType, typename ValueType>
        storm::storage::MatrixEntry<IndexType, ValueType>&& simplify(storm::storage::MatrixEntry<IndexType, ValueType>&& matrixEntry) {
            simplify(matrixEntry.getValue());
            return std::move(matrixEntry);
        }
        
        // Explicit instantiations.
        template bool isOne(double const& value);
        template bool isZero(double const& value);
        template bool isConstant(double const& value);
        
        template double one();
        template double zero();
        template double infinity();

        template double pow(double const& value, uint_fast64_t exponent);

        template double simplify(double value);

        template storm::storage::MatrixEntry<storm::storage::sparse::state_type, double> simplify(storm::storage::MatrixEntry<storm::storage::sparse::state_type, double> matrixEntry);
        template storm::storage::MatrixEntry<storm::storage::sparse::state_type, double>& simplify(storm::storage::MatrixEntry<storm::storage::sparse::state_type, double>& matrixEntry);
        template storm::storage::MatrixEntry<storm::storage::sparse::state_type, double>&& simplify(storm::storage::MatrixEntry<storm::storage::sparse::state_type, double>&& matrixEntry);

        template double sqrt(double const& number);
        template double abs(double const& number);
        template bool isInteger(double const& number);
        
        template bool isOne(float const& value);
        template bool isZero(float const& value);
        template bool isConstant(float const& value);
        
        template float one();
        template float zero();
        template float infinity();

        template float pow(float const& value, uint_fast64_t exponent);
        template bool isInteger(float const& number);

        template float simplify(float value);

        template storm::storage::MatrixEntry<storm::storage::sparse::state_type, float> simplify(storm::storage::MatrixEntry<storm::storage::sparse::state_type, float> matrixEntry);
        template storm::storage::MatrixEntry<storm::storage::sparse::state_type, float>& simplify(storm::storage::MatrixEntry<storm::storage::sparse::state_type, float>& matrixEntry);
        template storm::storage::MatrixEntry<storm::storage::sparse::state_type, float>&& simplify(storm::storage::MatrixEntry<storm::storage::sparse::state_type, float>&& matrixEntry);
        
        template bool isOne(int const& value);
        template bool isZero(int const& value);
        template bool isConstant(int const& value);
        
        template int one();
        template int zero();
        template int infinity();
        
        template int pow(int const& value, uint_fast64_t exponent);
        template bool isInteger(int const& number);

        template int simplify(int value);
        
        template storm::storage::MatrixEntry<storm::storage::sparse::state_type, int> simplify(storm::storage::MatrixEntry<storm::storage::sparse::state_type, int> matrixEntry);
        template storm::storage::MatrixEntry<storm::storage::sparse::state_type, int>& simplify(storm::storage::MatrixEntry<storm::storage::sparse::state_type, int>& matrixEntry);
        template storm::storage::MatrixEntry<storm::storage::sparse::state_type, int>&& simplify(storm::storage::MatrixEntry<storm::storage::sparse::state_type, int>&& matrixEntry);

        template bool isOne(storm::storage::sparse::state_type const& value);
        template bool isZero(storm::storage::sparse::state_type const& value);
        template bool isConstant(storm::storage::sparse::state_type const& value);

        template uint32_t one();
        template uint32_t zero();
        template uint32_t infinity();
                
        template storm::storage::sparse::state_type one();
        template storm::storage::sparse::state_type zero();
        template storm::storage::sparse::state_type infinity();

        template storm::storage::sparse::state_type pow(storm::storage::sparse::state_type const& value, uint_fast64_t exponent);

        template storm::storage::sparse::state_type simplify(storm::storage::sparse::state_type value);

        template storm::storage::MatrixEntry<storm::storage::sparse::state_type, storm::storage::sparse::state_type> simplify(storm::storage::MatrixEntry<storm::storage::sparse::state_type, storm::storage::sparse::state_type> matrixEntry);
        template storm::storage::MatrixEntry<storm::storage::sparse::state_type, storm::storage::sparse::state_type>& simplify(storm::storage::MatrixEntry<storm::storage::sparse::state_type, storm::storage::sparse::state_type>& matrixEntry);
        template storm::storage::MatrixEntry<storm::storage::sparse::state_type, storm::storage::sparse::state_type>&& simplify(storm::storage::MatrixEntry<storm::storage::sparse::state_type, storm::storage::sparse::state_type>&& matrixEntry);

#ifdef STORM_HAVE_CARL
        // Instantiations for rational number.
        template bool isOne(storm::RationalNumber const& value);
        template bool isZero(storm::RationalNumber const& value);
        template bool isConstant(storm::RationalNumber const& value);

        template storm::RationalNumber one();
        template storm::RationalNumber zero();
        template storm::RationalNumber infinity();

        template double convertNumber(storm::RationalNumber const& number);
        template uint_fast64_t convertNumber(storm::RationalNumber const& number);
        template storm::RationalNumber convertNumber(double const& number);
<<<<<<< HEAD

        template storm::RationalNumber sqrt(storm::RationalNumber const& number);
=======
        template storm::RationalNumber convertNumber(storm::RationalNumber const& number);
        RationalNumber convertNumber(std::string const& number);
        
>>>>>>> a8383a28
        template storm::RationalNumber abs(storm::RationalNumber const& number);

        template storm::RationalNumber pow(storm::RationalNumber const& value, uint_fast64_t exponent);
        
        template storm::RationalNumber simplify(storm::RationalNumber value);
        template storm::storage::MatrixEntry<storm::storage::sparse::state_type, storm::RationalNumber> simplify(storm::storage::MatrixEntry<storm::storage::sparse::state_type, storm::RationalNumber> matrixEntry);
        template storm::storage::MatrixEntry<storm::storage::sparse::state_type, storm::RationalNumber>& simplify(storm::storage::MatrixEntry<storm::storage::sparse::state_type, storm::RationalNumber>& matrixEntry);
        template storm::storage::MatrixEntry<storm::storage::sparse::state_type, storm::RationalNumber>&& simplify(storm::storage::MatrixEntry<storm::storage::sparse::state_type, storm::RationalNumber>&& matrixEntry);
        
        // Instantiations for rational function.
        template bool isOne(RationalFunction const& value);
        template bool isZero(RationalFunction const& value);
        template bool isConstant(RationalFunction const& value);
        
        template RationalFunction one();
        template RationalFunction zero();
        template storm::RationalFunction infinity();
        
        template RationalFunction pow(RationalFunction const& value, uint_fast64_t exponent);
        template RationalFunction simplify(RationalFunction value);
        template RationalFunction& simplify(RationalFunction& value);
        template RationalFunction&& simplify(RationalFunction&& value);
        
        template Polynomial one();
        template Polynomial zero();
        
        template bool isOne(Interval const& value);
        template bool isZero(Interval const& value);
        template bool isConstant(Interval const& value);
        
        template Interval one();
        template Interval zero();
        
        template storm::storage::MatrixEntry<storm::storage::sparse::state_type, RationalFunction> simplify(storm::storage::MatrixEntry<storm::storage::sparse::state_type, RationalFunction> matrixEntry);
        template storm::storage::MatrixEntry<storm::storage::sparse::state_type, RationalFunction>& simplify(storm::storage::MatrixEntry<storm::storage::sparse::state_type, RationalFunction>& matrixEntry);
        template storm::storage::MatrixEntry<storm::storage::sparse::state_type, RationalFunction>&& simplify(storm::storage::MatrixEntry<storm::storage::sparse::state_type, RationalFunction>&& matrixEntry);
#endif
        
    }
}<|MERGE_RESOLUTION|>--- conflicted
+++ resolved
@@ -209,34 +209,16 @@
         }
         
         template<>
-        uint_fast64_t convertNumber(RationalNumber const& number){
-            return carl::toInt<carl::uint>(carl::round(number));
-        }
-        
-        template<>
         RationalNumber convertNumber(uint_fast64_t const& number){
             return RationalNumber(number);
         }
 
         template<>
-        RationalNumber convertNumber(RationalNumber const& number){
-            return number;
-        }
-
-        template<>
         RationalFunction convertNumber(double const& number){
             return RationalFunction(carl::rationalize<RationalNumber>(number));
         }
 
         template<>
-<<<<<<< HEAD
-        storm::RationalNumber sqrt(storm::RationalNumber const& number) {
-            return carl::sqrt(number);
-        }
-        
-        template<>
-        storm::RationalNumber abs(storm::RationalNumber const& number) {
-=======
         RationalNumber convertNumber(std::string const& number) {
             return carl::rationalize<RationalNumber>(number);
         }
@@ -252,8 +234,12 @@
         }
 
         template<>
+        RationalNumber sqrt(RationalNumber const& number) {
+            return carl::sqrt(number);
+        }
+
+        template<>
         RationalNumber abs(storm::RationalNumber const& number) {
->>>>>>> a8383a28
             return carl::abs(number);
         }
         
@@ -370,14 +356,11 @@
         template double convertNumber(storm::RationalNumber const& number);
         template uint_fast64_t convertNumber(storm::RationalNumber const& number);
         template storm::RationalNumber convertNumber(double const& number);
-<<<<<<< HEAD
-
-        template storm::RationalNumber sqrt(storm::RationalNumber const& number);
-=======
         template storm::RationalNumber convertNumber(storm::RationalNumber const& number);
         RationalNumber convertNumber(std::string const& number);
         
->>>>>>> a8383a28
+        template storm::RationalNumber sqrt(storm::RationalNumber const& number);
+
         template storm::RationalNumber abs(storm::RationalNumber const& number);
 
         template storm::RationalNumber pow(storm::RationalNumber const& value, uint_fast64_t exponent);
