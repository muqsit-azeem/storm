#ifndef STORM_UTILITY_CLI_H_
#define STORM_UTILITY_CLI_H_

#include <iostream>
#include <iomanip>
#include <fstream>
#include <cstdio>
#include <sstream>
#include <memory>

#include "initialize.h"

#include "storm-config.h"



// Headers that provide auxiliary functionality.
#include "src/utility/storm-version.h"
#include "src/utility/OsDetection.h"
#include "src/settings/SettingsManager.h"

// Headers related to parsing.
#include "src/parser/AutoParser.h"
#include "src/parser/PrismParser.h"
#include "src/parser/FormulaParser.h"

// Formula headers.
#include "src/logic/Formulas.h"

// Model headers.
#include "src/models/ModelBase.h"
#include "src/models/sparse/Model.h"
#include "src/models/symbolic/Model.h"

// Headers of builders.
#include "src/builder/ExplicitPrismModelBuilder.h"
#include "src/builder/DdPrismModelBuilder.h"

// Headers for model processing.
#include "src/storage/DeterministicModelBisimulationDecomposition.h"

// Headers for model checking.
#include "src/modelchecker/prctl/SparseDtmcPrctlModelChecker.h"
#include "src/modelchecker/reachability/SparseDtmcEliminationModelChecker.h"
#include "src/modelchecker/prctl/SparseMdpPrctlModelChecker.h"
#include "src/modelchecker/csl/SparseCtmcCslModelChecker.h"
#include "src/modelchecker/prctl/HybridDtmcPrctlModelChecker.h"
#include "src/modelchecker/csl/HybridCtmcCslModelChecker.h"
#include "src/modelchecker/prctl/HybridMdpPrctlModelChecker.h"
#include "src/modelchecker/results/ExplicitQualitativeCheckResult.h"
#include "src/modelchecker/results/SymbolicQualitativeCheckResult.h"

// Headers for counterexample generation.
#include "src/counterexamples/MILPMinimalLabelSetGenerator.h"
#include "src/counterexamples/SMTMinimalCommandSetGenerator.h"

// Headers related to exception handling.
#include "src/exceptions/InvalidStateException.h"
#include "src/exceptions/InvalidArgumentException.h"
#include "src/exceptions/InvalidSettingsException.h"
#include "src/exceptions/InvalidTypeException.h"
#include "src/exceptions/NotImplementedException.h"

namespace storm {
    namespace utility {
        namespace cli {
            
          
         
             std::string getCurrentWorkingDirectory();
            
<<<<<<< HEAD
            void printHeader(const int argc, const char* argv[]);
=======
            /*!
             * Sets up the logging to file.
             */
            void initializeFileLogging() {
                log4cplus::SharedAppenderPtr fileLogAppender(new log4cplus::FileAppender(storm::settings::debugSettings().getLogfilename()));
                fileLogAppender->setName("mainFileAppender");
                fileLogAppender->setLayout(std::auto_ptr<log4cplus::Layout>(new log4cplus::PatternLayout("%-5p - %D{%H:%M:%S} (%r ms) - %F:%L: %m%n")));
                logger.addAppender(fileLogAppender);
            }
            
            /*!
             * Gives the current working directory
             *
             * @return std::string The path of the current working directory
             */
            std::string getCurrentWorkingDirectory() {
                char temp[512];
                return (GetCurrentDir(temp, 512 - 1) ? std::string(temp) : std::string(""));
            }
            
            /*!
             * Prints the header including information about the linked libraries.
             */
            void printHeader(const int argc, const char* argv[]) {
                std::cout << "StoRM" << std::endl;
                std::cout << "--------" << std::endl << std::endl;
                
                
                std::cout << storm::utility::StormVersion::longVersionString() << std::endl;
#ifdef STORM_HAVE_INTELTBB
                std::cout << "Linked with Intel Threading Building Blocks v" << TBB_VERSION_MAJOR << "." << TBB_VERSION_MINOR << " (Interface version " << TBB_INTERFACE_VERSION << ")." << std::endl;
#endif
#ifdef STORM_HAVE_GLPK
                std::cout << "Linked with GNU Linear Programming Kit v" << GLP_MAJOR_VERSION << "." << GLP_MINOR_VERSION << "." << std::endl;
#endif
#ifdef STORM_HAVE_GUROBI
                std::cout << "Linked with Gurobi Optimizer v" << GRB_VERSION_MAJOR << "." << GRB_VERSION_MINOR << "." << GRB_VERSION_TECHNICAL << "." << std::endl;
#endif
#ifdef STORM_HAVE_Z3
                unsigned int z3Major, z3Minor, z3BuildNumber, z3RevisionNumber;
                Z3_get_version(&z3Major, &z3Minor, &z3BuildNumber, &z3RevisionNumber);
                std::cout << "Linked with Microsoft Z3 Optimizer v" << z3Major << "." << z3Minor << " Build " << z3BuildNumber << " Rev " << z3RevisionNumber << "." << std::endl;
#endif
#ifdef STORM_HAVE_MSAT
                char* msatVersion = msat_get_version();
                std::cout << "Linked with " << msatVersion << "." << std::endl;
                msat_free(msatVersion);
#endif
#ifdef STORM_HAVE_CUDA
				int deviceCount = 0;
				cudaError_t error_id = cudaGetDeviceCount(&deviceCount);

				if (error_id == cudaSuccess)
				{
					std::cout << "Compiled with CUDA support, ";
					// This function call returns 0 if there are no CUDA capable devices.
					if (deviceCount == 0)
					{
						std::cout<< "but there are no available device(s) that support CUDA." << std::endl;
					} else
					{
						std::cout << "detected " << deviceCount << " CUDA Capable device(s):" << std::endl;
					}

					int dev, driverVersion = 0, runtimeVersion = 0;

					for (dev = 0; dev < deviceCount; ++dev)
					{
						cudaSetDevice(dev);
						cudaDeviceProp deviceProp;
						cudaGetDeviceProperties(&deviceProp, dev);

						std::cout << "CUDA Device " << dev << ": \"" << deviceProp.name << "\"" << std::endl;

						// Console log
						cudaDriverGetVersion(&driverVersion);
						cudaRuntimeGetVersion(&runtimeVersion);
						std::cout << "  CUDA Driver Version / Runtime Version          " << driverVersion / 1000 << "." << (driverVersion % 100) / 10 << " / " << runtimeVersion / 1000 << "." << (runtimeVersion % 100) / 10 << std::endl;
						std::cout << "  CUDA Capability Major/Minor version number:    " << deviceProp.major<<"."<<deviceProp.minor <<std::endl;
					}
					std::cout << std::endl;
				}
				else {
					std::cout << "Compiled with CUDA support, but an error occured trying to find CUDA devices." << std::endl;
				}
#endif
                
                // "Compute" the command line argument string with which STORM was invoked.
                std::stringstream commandStream;
                for (int i = 1; i < argc; ++i) {
                    commandStream << argv[i] << " ";
                }
                std::cout << "Command line arguments: " << commandStream.str() << std::endl;
                std::cout << "Current working directory: " << getCurrentWorkingDirectory() << std::endl << std::endl;
            }
            
            
            void printUsage() {
#ifndef WINDOWS
                struct rusage ru;
                getrusage(RUSAGE_SELF, &ru);
                
                std::cout << "===== Statistics ==============================" << std::endl;
                std::cout << "peak memory usage: " << ru.ru_maxrss/1024/1024 << "MB" << std::endl;
                std::cout << "CPU time: " << ru.ru_utime.tv_sec << "." << std::setw(3) << std::setfill('0') << ru.ru_utime.tv_usec/1000 << " seconds" << std::endl;
                std::cout << "===============================================" << std::endl;
#else
                HANDLE hProcess = GetCurrentProcess ();
                FILETIME ftCreation, ftExit, ftUser, ftKernel;
                PROCESS_MEMORY_COUNTERS pmc;
                if (GetProcessMemoryInfo( hProcess, &pmc, sizeof(pmc))) {
                    std::cout << "Memory Usage: " << std::endl;
                    std::cout << "\tPageFaultCount: " << pmc.PageFaultCount << std::endl;
                    std::cout << "\tPeakWorkingSetSize: " << pmc.PeakWorkingSetSize << std::endl;
                    std::cout << "\tWorkingSetSize: " << pmc.WorkingSetSize << std::endl;
                    std::cout << "\tQuotaPeakPagedPoolUsage: " << pmc.QuotaPeakPagedPoolUsage << std::endl;
                    std::cout << "\tQuotaPagedPoolUsage: " << pmc.QuotaPagedPoolUsage << std::endl;
                    std::cout << "\tQuotaPeakNonPagedPoolUsage: " << pmc.QuotaPeakNonPagedPoolUsage << std::endl;
                    std::cout << "\tQuotaNonPagedPoolUsage: " << pmc.QuotaNonPagedPoolUsage << std::endl;
                    std::cout << "\tPagefileUsage:" << pmc.PagefileUsage << std::endl;
                    std::cout << "\tPeakPagefileUsage: " << pmc.PeakPagefileUsage << std::endl;
                }
                
                GetProcessTimes (hProcess, &ftCreation, &ftExit, &ftKernel, &ftUser);
                
                ULARGE_INTEGER uLargeInteger;
                uLargeInteger.LowPart = ftKernel.dwLowDateTime;
                uLargeInteger.HighPart = ftKernel.dwHighDateTime;
                double kernelTime = static_cast<double>(uLargeInteger.QuadPart) / 10000.0; // 100 ns Resolution to milliseconds
                uLargeInteger.LowPart = ftUser.dwLowDateTime;
                uLargeInteger.HighPart = ftUser.dwHighDateTime;
                double userTime = static_cast<double>(uLargeInteger.QuadPart) / 10000.0;
                
                std::cout << "CPU Time: " << std::endl;
                std::cout << "\tKernel Time: " << std::setprecision(5) << kernelTime << "ms" << std::endl;
                std::cout << "\tUser Time: " << std::setprecision(5) << userTime << "ms" << std::endl;
#endif
            }
>>>>>>> 57987c13
            
            void printUsage();
            
            /*!
             * Parses the given command line arguments.
             *
             * @param argc The argc argument of main().
             * @param argv The argv argument of main().
             * @return True iff the program should continue to run after parsing the options.
             */
            bool parseOptions(const int argc, const char* argv[]);
            
            template<typename ValueType>
            std::shared_ptr<storm::models::sparse::Model<ValueType>> buildExplicitModel(std::string const& transitionsFile, std::string const& labelingFile, boost::optional<std::string> const& stateRewardsFile = boost::optional<std::string>(), boost::optional<std::string> const& transitionRewardsFile = boost::optional<std::string>()) {
                return storm::parser::AutoParser::parseModel(transitionsFile, labelingFile, stateRewardsFile ? stateRewardsFile.get() : "", transitionRewardsFile ? transitionRewardsFile.get() : "");
            }
            
            template<typename ValueType>
            std::shared_ptr<storm::models::ModelBase> buildSymbolicModel(storm::prism::Program const& program, boost::optional<std::shared_ptr<storm::logic::Formula>> const& formula) {
                std::shared_ptr<storm::models::ModelBase> result(nullptr);
                
                storm::settings::modules::GeneralSettings settings = storm::settings::generalSettings();
                
                // Get the string that assigns values to the unknown currently undefined constants in the model.
                std::string constants = settings.getConstantDefinitionString();
                
                bool buildRewards = false;
                boost::optional<std::string> rewardModelName;
                if (formula || settings.isSymbolicRewardModelNameSet()) {
                    buildRewards = formula.get()->isRewardOperatorFormula() || formula.get()->isRewardPathFormula();
                    if (settings.isSymbolicRewardModelNameSet()) {
                        rewardModelName = settings.getSymbolicRewardModelName();
                    }
                }
                
                // Customize and perform model-building.
                if (settings.getEngine() == storm::settings::modules::GeneralSettings::Engine::Sparse) {
                    typename storm::builder::ExplicitPrismModelBuilder<ValueType>::Options options;
                    if (formula) {
                        options = typename storm::builder::ExplicitPrismModelBuilder<ValueType>::Options(*formula.get());
                    }
                    options.addConstantDefinitionsFromString(program, settings.getConstantDefinitionString());
                    options.buildRewards = buildRewards;
                    options.rewardModelName = rewardModelName;
                    
                    // Generate command labels if we are going to build a counterexample later.
                    if (storm::settings::counterexampleGeneratorSettings().isMinimalCommandSetGenerationSet()) {
                        options.buildCommandLabels = true;
                    }
                    
                    result = storm::builder::ExplicitPrismModelBuilder<ValueType>::translateProgram(program, options);
                } else if (settings.getEngine() == storm::settings::modules::GeneralSettings::Engine::Dd || settings.getEngine() == storm::settings::modules::GeneralSettings::Engine::Hybrid) {
                    typename storm::builder::DdPrismModelBuilder<storm::dd::DdType::CUDD>::Options options;
                    if (formula) {
                        options = typename storm::builder::DdPrismModelBuilder<storm::dd::DdType::CUDD>::Options(*formula.get());
                    }
                    options.addConstantDefinitionsFromString(program, settings.getConstantDefinitionString());
                    options.buildRewards = buildRewards;
                    options.rewardModelName = rewardModelName;

                    result = storm::builder::DdPrismModelBuilder<storm::dd::DdType::CUDD>::translateProgram(program, options);
                }
                
                // Then, build the model from the symbolic description.
                return result;
            }
            
            template<typename ValueType>
            std::shared_ptr<storm::models::ModelBase> preprocessModel(std::shared_ptr<storm::models::ModelBase> model, boost::optional<std::shared_ptr<storm::logic::Formula>> const& formula) {
                if (storm::settings::generalSettings().isBisimulationSet()) {
                    STORM_LOG_THROW(model->isSparseModel(), storm::exceptions::InvalidSettingsException, "Bisimulation minimization is currently only available for sparse models.");
                    std::shared_ptr<storm::models::sparse::Model<ValueType>> sparseModel = model->template as<storm::models::sparse::Model<ValueType>>();
                    STORM_LOG_THROW(model->getType() == storm::models::ModelType::Dtmc || model->getType() == storm::models::ModelType::Ctmc, storm::exceptions::InvalidSettingsException, "Bisimulation minimization is currently only available for DTMCs.");
                    std::shared_ptr<storm::models::sparse::Dtmc<ValueType>> dtmc = sparseModel->template as<storm::models::sparse::Dtmc<ValueType>>();
                    
                    if (dtmc->hasTransitionRewards()) {
                        dtmc->convertTransitionRewardsToStateRewards();
                    }
                    
                    std::cout << "Performing bisimulation minimization... ";
                    typename storm::storage::DeterministicModelBisimulationDecomposition<ValueType>::Options options;
                    if (formula) {
                        options = typename storm::storage::DeterministicModelBisimulationDecomposition<ValueType>::Options(*sparseModel, *formula.get());
                    }
                    if (storm::settings::bisimulationSettings().isWeakBisimulationSet()) {
                        options.weak = true;
                        options.bounded = false;
                    }
                    
                    storm::storage::DeterministicModelBisimulationDecomposition<ValueType> bisimulationDecomposition(*dtmc, options);
                    model = bisimulationDecomposition.getQuotient();
                    std::cout << "done." << std::endl << std::endl;
                }
                return model;
            }
            
            template<typename ValueType>
            void generateCounterexample(storm::prism::Program const& program, std::shared_ptr<storm::models::sparse::Model<ValueType>> model, std::shared_ptr<storm::logic::Formula> formula) {
                if (storm::settings::counterexampleGeneratorSettings().isMinimalCommandSetGenerationSet()) {
                    STORM_LOG_THROW(model->getType() == storm::models::ModelType::Mdp, storm::exceptions::InvalidTypeException, "Minimal command set generation is only available for MDPs.");
                    STORM_LOG_THROW(storm::settings::generalSettings().isSymbolicSet(), storm::exceptions::InvalidSettingsException, "Minimal command set generation is only available for symbolic models.");
                    
                    std::shared_ptr<storm::models::sparse::Mdp<ValueType>> mdp = model->template as<storm::models::sparse::Mdp<ValueType>>();
                    
                    // Determine whether we are required to use the MILP-version or the SAT-version.
                    bool useMILP = storm::settings::counterexampleGeneratorSettings().isUseMilpBasedMinimalCommandSetGenerationSet();
                    
                    if (useMILP) {
                        storm::counterexamples::MILPMinimalLabelSetGenerator<ValueType>::computeCounterexample(program, *mdp, formula);
                    } else {
                        storm::counterexamples::SMTMinimalCommandSetGenerator<ValueType>::computeCounterexample(program, storm::settings::generalSettings().getConstantDefinitionString(), *mdp, formula);
                    }
                    
                } else {
                    STORM_LOG_THROW(false, storm::exceptions::InvalidSettingsException, "No suitable counterexample representation selected.");
                }
            }
            
#ifdef STORM_HAVE_CARL
            template<>
            inline void generateCounterexample(storm::prism::Program const& program, std::shared_ptr<storm::models::sparse::Model<storm::RationalFunction>> model, std::shared_ptr<storm::logic::Formula> formula) {
                STORM_LOG_THROW(false, storm::exceptions::InvalidSettingsException, "Unable to generate counterexample for parametric model.");
            }
#endif
            
            template<typename ValueType>
            void verifySparseModel(boost::optional<storm::prism::Program> const& program, std::shared_ptr<storm::models::sparse::Model<ValueType>> model, std::shared_ptr<storm::logic::Formula> formula) {
                storm::settings::modules::GeneralSettings const& settings = storm::settings::generalSettings();
                
                // If we were requested to generate a counterexample, we now do so.
                if (settings.isCounterexampleSet()) {
                    STORM_LOG_THROW(program, storm::exceptions::InvalidSettingsException, "Unable to generate counterexample for non-symbolic model.");
                    generateCounterexample<ValueType>(program.get(), model, formula);
                } else {
                    std::cout << std::endl << "Model checking property: " << *formula << " ...";
                    std::unique_ptr<storm::modelchecker::CheckResult> result;
                    if (model->getType() == storm::models::ModelType::Dtmc) {
                        std::shared_ptr<storm::models::sparse::Dtmc<ValueType>> dtmc = model->template as<storm::models::sparse::Dtmc<ValueType>>();
                        storm::modelchecker::SparseDtmcPrctlModelChecker<ValueType> modelchecker(*dtmc);
                        if (modelchecker.canHandle(*formula.get())) {
                            result = modelchecker.check(*formula.get());
                        } else {
                            storm::modelchecker::SparseDtmcEliminationModelChecker<ValueType> modelchecker2(*dtmc);
                            if (modelchecker2.canHandle(*formula.get())) {
                                result = modelchecker2.check(*formula.get());
                            }
                        }
                    } else if (model->getType() == storm::models::ModelType::Mdp) {
                        std::shared_ptr<storm::models::sparse::Mdp<ValueType>> mdp = model->template as<storm::models::sparse::Mdp<ValueType>>();
#ifdef STORM_HAVE_CUDA
                        if (settings.isCudaSet()) {
                            storm::modelchecker::TopologicalValueIterationMdpPrctlModelChecker<ValueType> modelchecker(*mdp);
                            result = modelchecker.check(*formula.get());
                        } else {
                            storm::modelchecker::SparseMdpPrctlModelChecker<ValueType> modelchecker(*mdp);
                            result = modelchecker.check(*formula.get());
                        }
#else
                        storm::modelchecker::SparseMdpPrctlModelChecker<ValueType> modelchecker(*mdp);
                        result = modelchecker.check(*formula.get());
#endif
                    } else if (model->getType() == storm::models::ModelType::Ctmc) {
                        std::shared_ptr<storm::models::sparse::Ctmc<ValueType>> ctmc = model->template as<storm::models::sparse::Ctmc<ValueType>>();

                        storm::modelchecker::SparseCtmcCslModelChecker<ValueType> modelchecker(*ctmc);
                        result = modelchecker.check(*formula.get());
                    }
                    
                    if (result) {
                        std::cout << " done." << std::endl;
                        std::cout << "Result (initial states): ";
                        result->filter(storm::modelchecker::ExplicitQualitativeCheckResult(model->getInitialStates()));
                        std::cout << *result << std::endl;
                    } else {
                        std::cout << " skipped, because the modelling formalism is currently unsupported." << std::endl;
                    }
                    
                }
            }
            
#ifdef STORM_HAVE_CARL
            void exportParametricResultToFile(storm::RationalFunction const& result, storm::models::sparse::Dtmc<storm::RationalFunction>::ConstraintCollector const& constraintCollector, std::string const& path) {
                std::ofstream filestream;
                filestream.open(path);
                // TODO: add checks.
                filestream << "!Parameters: ";
                std::set<storm::Variable> vars = result.gatherVariables();
                std::copy(vars.begin(), vars.end(), std::ostream_iterator<storm::Variable>(filestream, ", "));
                filestream << std::endl;
                filestream << "!Result: " << result << std::endl;
                filestream << "!Well-formed Constraints: " << std::endl;
                std::copy(constraintCollector.getWellformedConstraints().begin(), constraintCollector.getWellformedConstraints().end(), std::ostream_iterator<carl::Constraint<storm::RationalFunction>>(filestream, "\n"));
                filestream << "!Graph-preserving Constraints: " << std::endl;
                std::copy(constraintCollector.getGraphPreservingConstraints().begin(), constraintCollector.getGraphPreservingConstraints().end(), std::ostream_iterator<carl::Constraint<storm::RationalFunction>>(filestream, "\n"));
                filestream.close();
            }
            
            template<>
            inline void verifySparseModel(boost::optional<storm::prism::Program> const& program, std::shared_ptr<storm::models::sparse::Model<storm::RationalFunction>> model, std::shared_ptr<storm::logic::Formula> formula) {
                storm::settings::modules::GeneralSettings const& settings = storm::settings::generalSettings();
                
                STORM_LOG_THROW(model->getType() == storm::models::ModelType::Dtmc, storm::exceptions::InvalidSettingsException, "Currently parametric verification is only available for DTMCs.");
                std::shared_ptr<storm::models::sparse::Dtmc<storm::RationalFunction>> dtmc = model->template as<storm::models::sparse::Dtmc<storm::RationalFunction>>();
                
                std::cout << std::endl << "Model checking property: " << *formula << " ...";
                std::unique_ptr<storm::modelchecker::CheckResult> result;
                
                storm::modelchecker::SparseDtmcEliminationModelChecker<storm::RationalFunction> modelchecker(*dtmc);
                if (modelchecker.canHandle(*formula.get())) {
                    result = modelchecker.check(*formula.get());
                } else {
                    STORM_LOG_THROW(false, storm::exceptions::InvalidSettingsException, "The parametric engine currently does not support this property.");
                }
                
                if (result) {
                    std::cout << " done." << std::endl;
                    std::cout << "Result (initial states): ";
                    result->filter(storm::modelchecker::ExplicitQualitativeCheckResult(dtmc->getInitialStates()));
                    std::cout << *result << std::endl;
                } else {
                    std::cout << " skipped, because the modelling formalism is currently unsupported." << std::endl;
                }
                
                storm::settings::modules::ParametricSettings const& parametricSettings = storm::settings::parametricSettings();
                if (parametricSettings.exportResultToFile()) {
                    exportParametricResultToFile(result->asExplicitQuantitativeCheckResult<storm::RationalFunction>()[*dtmc->getInitialStates().begin()], storm::models::sparse::Dtmc<storm::RationalFunction>::ConstraintCollector(*dtmc), parametricSettings.exportResultPath());
                }
            }
#endif
            
            template<storm::dd::DdType DdType>
            void verifySymbolicModel(boost::optional<storm::prism::Program> const& program, std::shared_ptr<storm::models::symbolic::Model<DdType>> model, std::shared_ptr<storm::logic::Formula> formula) {
                storm::settings::modules::GeneralSettings const& settings = storm::settings::generalSettings();
                
                std::cout << std::endl << "Model checking property: " << *formula << " ...";
                std::unique_ptr<storm::modelchecker::CheckResult> result;
                if (model->getType() == storm::models::ModelType::Dtmc) {
                    std::shared_ptr<storm::models::symbolic::Dtmc<DdType>> dtmc = model->template as<storm::models::symbolic::Dtmc<DdType>>();
                    storm::modelchecker::HybridDtmcPrctlModelChecker<DdType, double> modelchecker(*dtmc);
                    if (modelchecker.canHandle(*formula.get())) {
                        result = modelchecker.check(*formula.get());
                    }
                } else if (model->getType() == storm::models::ModelType::Ctmc) {
                    std::shared_ptr<storm::models::symbolic::Ctmc<DdType>> ctmc = model->template as<storm::models::symbolic::Ctmc<DdType>>();
                    storm::modelchecker::HybridCtmcCslModelChecker<DdType, double> modelchecker(*ctmc);
                    if (modelchecker.canHandle(*formula.get())) {
                        result = modelchecker.check(*formula.get());
                    }
                } else if (model->getType() == storm::models::ModelType::Mdp) {
                    std::shared_ptr<storm::models::symbolic::Mdp<DdType>> mdp = model->template as<storm::models::symbolic::Mdp<DdType>>();
                    storm::modelchecker::HybridMdpPrctlModelChecker<DdType, double> modelchecker(*mdp);
                    if (modelchecker.canHandle(*formula.get())) {
                        result = modelchecker.check(*formula.get());
                    }
                } else {
                    STORM_LOG_THROW(false, storm::exceptions::NotImplementedException, "This functionality is not yet implemented.");
                }
                
                if (result) {
                    std::cout << " done." << std::endl;
                    std::cout << "Result (initial states): ";
                    result->filter(storm::modelchecker::SymbolicQualitativeCheckResult<DdType>(model->getReachableStates(), model->getInitialStates()));
                    std::cout << *result << std::endl;
                } else {
                    std::cout << " skipped, because the modelling formalism is currently unsupported." << std::endl;
                }
            }
            
            template<typename ValueType>
            void buildAndCheckSymbolicModel(boost::optional<storm::prism::Program> const& program, boost::optional<std::shared_ptr<storm::logic::Formula>> formula) {
                // Now we are ready to actually build the model.
                STORM_LOG_THROW(program, storm::exceptions::InvalidStateException, "Program has not been successfully parsed.");
                std::shared_ptr<storm::models::ModelBase> model = buildSymbolicModel<ValueType>(program.get(), formula);
                
                STORM_LOG_THROW(model != nullptr, storm::exceptions::InvalidStateException, "Model could not be constructed for an unknown reason.");
                
                // Preprocess the model if needed.
                model = preprocessModel<ValueType>(model, formula);
                
                // Print some information about the model.
                model->printModelInformationToStream(std::cout);
                
                // Verify the model, if a formula was given.
                if (formula) {
                    if (model->isSparseModel()) {
                        verifySparseModel<ValueType>(program, model->as<storm::models::sparse::Model<ValueType>>(), formula.get());
                    } else if (model->isSymbolicModel()) {
                        if (storm::settings::generalSettings().getEngine() == storm::settings::modules::GeneralSettings::Engine::Hybrid) {
                            verifySymbolicModel(program, model->as<storm::models::symbolic::Model<storm::dd::DdType::CUDD>>(), formula.get());
                        } else {
                            // Not handled yet.
                            STORM_LOG_THROW(false, storm::exceptions::NotImplementedException, "This functionality is not yet implemented.");
                        }
                    } else {
                        STORM_LOG_THROW(false, storm::exceptions::InvalidSettingsException, "Invalid input model type.");
                    }
                }
            }
            
            template<typename ValueType>
            void buildAndCheckExplicitModel(boost::optional<std::shared_ptr<storm::logic::Formula>> formula) {
                storm::settings::modules::GeneralSettings const& settings = storm::settings::generalSettings();
                
                STORM_LOG_THROW(settings.isExplicitSet(), storm::exceptions::InvalidStateException, "Unable to build explicit model without model files.");
                std::shared_ptr<storm::models::ModelBase> model = buildExplicitModel<ValueType>(settings.getTransitionFilename(), settings.getLabelingFilename(), settings.isStateRewardsSet() ? settings.getStateRewardsFilename() : boost::optional<std::string>(), settings.isTransitionRewardsSet() ? settings.getTransitionRewardsFilename() : boost::optional<std::string>());
                
                // Preprocess the model if needed.
                model = preprocessModel<ValueType>(model, formula);
                
                // Print some information about the model.
                model->printModelInformationToStream(std::cout);
                
                // Verify the model, if a formula was given.
                if (formula) {
                    STORM_LOG_THROW(model->isSparseModel(), storm::exceptions::InvalidStateException, "Expected sparse model.");
                    verifySparseModel<ValueType>(boost::optional<storm::prism::Program>(), model->as<storm::models::sparse::Model<ValueType>>(), formula.get());
                }
            }
            
            inline void processOptions() {
                if (storm::settings::debugSettings().isLogfileSet()) {
                    initializeFileLogging();
                }
                
                storm::settings::modules::GeneralSettings const& settings = storm::settings::generalSettings();
                
                // If we have to build the model from a symbolic representation, we need to parse the representation first.
                boost::optional<storm::prism::Program> program;
                if (settings.isSymbolicSet()) {
                    std::string const& programFile = settings.getSymbolicModelFilename();
                    program = storm::parser::PrismParser::parse(programFile);
                }
                
                // Then proceed to parsing the property (if given), since the model we are building may depend on the property.
                std::vector<boost::optional<std::shared_ptr<storm::logic::Formula>>> formulas;
                if (settings.isPropertySet()) {
					boost::optional<std::shared_ptr<storm::logic::Formula>> formula;
                    if (program) {
                        storm::parser::FormulaParser formulaParser(program.get().getManager().getSharedPointer());
                        formula = formulaParser.parseFromString(settings.getProperty());
                    } else {
                        storm::parser::FormulaParser formulaParser;
                        formula = formulaParser.parseFromString(settings.getProperty());
                    }
					formulas.push_back(formula);
                }
				else if (settings.isPropertyFileSet()) {
					std::cout << "Reading properties from " << settings.getPropertiesFilename() << std::endl;

					std::ifstream inputFileStream(settings.getPropertiesFilename(), std::ios::in);

					std::vector<std::string> properties;

					if (inputFileStream.good()) {
						try {
							while (inputFileStream.good()) {
								std::string prop;
								std::getline(inputFileStream, prop);
								if (!prop.empty()) {
									properties.push_back(prop);
								}
							}
						}
						catch (std::exception& e) {
							inputFileStream.close();
							throw e;
						}
						inputFileStream.close();
					} else {
						STORM_LOG_ERROR("Unable to read property file.");
					}

					for (std::string prop : properties) {
						boost::optional<std::shared_ptr<storm::logic::Formula>> formula;
						try {
							if (program) {
								storm::parser::FormulaParser formulaParser(program.get().getManager().getSharedPointer());
								formula = formulaParser.parseFromString(prop);
							} else {
								storm::parser::FormulaParser formulaParser;
								formula = formulaParser.parseFromString(prop);
							}
							formulas.push_back(formula);
						}
						catch (storm::exceptions::WrongFormatException &e) {
							STORM_LOG_WARN("Unable to parse line as formula: " << prop);
						}
					}
					std::cout << "Parsed " << formulas.size() << " properties from file " << settings.getPropertiesFilename() << std::endl;
				}
                
				for (boost::optional<std::shared_ptr<storm::logic::Formula>> formula : formulas) {
					if (settings.isSymbolicSet()) {
#ifdef STORM_HAVE_CARL
						if (settings.isParametricSet()) {
							buildAndCheckSymbolicModel<storm::RationalFunction>(program.get(), formula);
						} else {
#endif
							buildAndCheckSymbolicModel<double>(program.get(), formula);
#ifdef STORM_HAVE_CARL
						}
#endif
					} else if (settings.isExplicitSet()) {
						buildAndCheckExplicitModel<double>(formula);
					} else {
						STORM_LOG_THROW(false, storm::exceptions::InvalidSettingsException, "No input model.");
					}
				}
            }
        }
    }
}

#endif<|MERGE_RESOLUTION|>--- conflicted
+++ resolved
@@ -69,148 +69,7 @@
          
              std::string getCurrentWorkingDirectory();
             
-<<<<<<< HEAD
             void printHeader(const int argc, const char* argv[]);
-=======
-            /*!
-             * Sets up the logging to file.
-             */
-            void initializeFileLogging() {
-                log4cplus::SharedAppenderPtr fileLogAppender(new log4cplus::FileAppender(storm::settings::debugSettings().getLogfilename()));
-                fileLogAppender->setName("mainFileAppender");
-                fileLogAppender->setLayout(std::auto_ptr<log4cplus::Layout>(new log4cplus::PatternLayout("%-5p - %D{%H:%M:%S} (%r ms) - %F:%L: %m%n")));
-                logger.addAppender(fileLogAppender);
-            }
-            
-            /*!
-             * Gives the current working directory
-             *
-             * @return std::string The path of the current working directory
-             */
-            std::string getCurrentWorkingDirectory() {
-                char temp[512];
-                return (GetCurrentDir(temp, 512 - 1) ? std::string(temp) : std::string(""));
-            }
-            
-            /*!
-             * Prints the header including information about the linked libraries.
-             */
-            void printHeader(const int argc, const char* argv[]) {
-                std::cout << "StoRM" << std::endl;
-                std::cout << "--------" << std::endl << std::endl;
-                
-                
-                std::cout << storm::utility::StormVersion::longVersionString() << std::endl;
-#ifdef STORM_HAVE_INTELTBB
-                std::cout << "Linked with Intel Threading Building Blocks v" << TBB_VERSION_MAJOR << "." << TBB_VERSION_MINOR << " (Interface version " << TBB_INTERFACE_VERSION << ")." << std::endl;
-#endif
-#ifdef STORM_HAVE_GLPK
-                std::cout << "Linked with GNU Linear Programming Kit v" << GLP_MAJOR_VERSION << "." << GLP_MINOR_VERSION << "." << std::endl;
-#endif
-#ifdef STORM_HAVE_GUROBI
-                std::cout << "Linked with Gurobi Optimizer v" << GRB_VERSION_MAJOR << "." << GRB_VERSION_MINOR << "." << GRB_VERSION_TECHNICAL << "." << std::endl;
-#endif
-#ifdef STORM_HAVE_Z3
-                unsigned int z3Major, z3Minor, z3BuildNumber, z3RevisionNumber;
-                Z3_get_version(&z3Major, &z3Minor, &z3BuildNumber, &z3RevisionNumber);
-                std::cout << "Linked with Microsoft Z3 Optimizer v" << z3Major << "." << z3Minor << " Build " << z3BuildNumber << " Rev " << z3RevisionNumber << "." << std::endl;
-#endif
-#ifdef STORM_HAVE_MSAT
-                char* msatVersion = msat_get_version();
-                std::cout << "Linked with " << msatVersion << "." << std::endl;
-                msat_free(msatVersion);
-#endif
-#ifdef STORM_HAVE_CUDA
-				int deviceCount = 0;
-				cudaError_t error_id = cudaGetDeviceCount(&deviceCount);
-
-				if (error_id == cudaSuccess)
-				{
-					std::cout << "Compiled with CUDA support, ";
-					// This function call returns 0 if there are no CUDA capable devices.
-					if (deviceCount == 0)
-					{
-						std::cout<< "but there are no available device(s) that support CUDA." << std::endl;
-					} else
-					{
-						std::cout << "detected " << deviceCount << " CUDA Capable device(s):" << std::endl;
-					}
-
-					int dev, driverVersion = 0, runtimeVersion = 0;
-
-					for (dev = 0; dev < deviceCount; ++dev)
-					{
-						cudaSetDevice(dev);
-						cudaDeviceProp deviceProp;
-						cudaGetDeviceProperties(&deviceProp, dev);
-
-						std::cout << "CUDA Device " << dev << ": \"" << deviceProp.name << "\"" << std::endl;
-
-						// Console log
-						cudaDriverGetVersion(&driverVersion);
-						cudaRuntimeGetVersion(&runtimeVersion);
-						std::cout << "  CUDA Driver Version / Runtime Version          " << driverVersion / 1000 << "." << (driverVersion % 100) / 10 << " / " << runtimeVersion / 1000 << "." << (runtimeVersion % 100) / 10 << std::endl;
-						std::cout << "  CUDA Capability Major/Minor version number:    " << deviceProp.major<<"."<<deviceProp.minor <<std::endl;
-					}
-					std::cout << std::endl;
-				}
-				else {
-					std::cout << "Compiled with CUDA support, but an error occured trying to find CUDA devices." << std::endl;
-				}
-#endif
-                
-                // "Compute" the command line argument string with which STORM was invoked.
-                std::stringstream commandStream;
-                for (int i = 1; i < argc; ++i) {
-                    commandStream << argv[i] << " ";
-                }
-                std::cout << "Command line arguments: " << commandStream.str() << std::endl;
-                std::cout << "Current working directory: " << getCurrentWorkingDirectory() << std::endl << std::endl;
-            }
-            
-            
-            void printUsage() {
-#ifndef WINDOWS
-                struct rusage ru;
-                getrusage(RUSAGE_SELF, &ru);
-                
-                std::cout << "===== Statistics ==============================" << std::endl;
-                std::cout << "peak memory usage: " << ru.ru_maxrss/1024/1024 << "MB" << std::endl;
-                std::cout << "CPU time: " << ru.ru_utime.tv_sec << "." << std::setw(3) << std::setfill('0') << ru.ru_utime.tv_usec/1000 << " seconds" << std::endl;
-                std::cout << "===============================================" << std::endl;
-#else
-                HANDLE hProcess = GetCurrentProcess ();
-                FILETIME ftCreation, ftExit, ftUser, ftKernel;
-                PROCESS_MEMORY_COUNTERS pmc;
-                if (GetProcessMemoryInfo( hProcess, &pmc, sizeof(pmc))) {
-                    std::cout << "Memory Usage: " << std::endl;
-                    std::cout << "\tPageFaultCount: " << pmc.PageFaultCount << std::endl;
-                    std::cout << "\tPeakWorkingSetSize: " << pmc.PeakWorkingSetSize << std::endl;
-                    std::cout << "\tWorkingSetSize: " << pmc.WorkingSetSize << std::endl;
-                    std::cout << "\tQuotaPeakPagedPoolUsage: " << pmc.QuotaPeakPagedPoolUsage << std::endl;
-                    std::cout << "\tQuotaPagedPoolUsage: " << pmc.QuotaPagedPoolUsage << std::endl;
-                    std::cout << "\tQuotaPeakNonPagedPoolUsage: " << pmc.QuotaPeakNonPagedPoolUsage << std::endl;
-                    std::cout << "\tQuotaNonPagedPoolUsage: " << pmc.QuotaNonPagedPoolUsage << std::endl;
-                    std::cout << "\tPagefileUsage:" << pmc.PagefileUsage << std::endl;
-                    std::cout << "\tPeakPagefileUsage: " << pmc.PeakPagefileUsage << std::endl;
-                }
-                
-                GetProcessTimes (hProcess, &ftCreation, &ftExit, &ftKernel, &ftUser);
-                
-                ULARGE_INTEGER uLargeInteger;
-                uLargeInteger.LowPart = ftKernel.dwLowDateTime;
-                uLargeInteger.HighPart = ftKernel.dwHighDateTime;
-                double kernelTime = static_cast<double>(uLargeInteger.QuadPart) / 10000.0; // 100 ns Resolution to milliseconds
-                uLargeInteger.LowPart = ftUser.dwLowDateTime;
-                uLargeInteger.HighPart = ftUser.dwHighDateTime;
-                double userTime = static_cast<double>(uLargeInteger.QuadPart) / 10000.0;
-                
-                std::cout << "CPU Time: " << std::endl;
-                std::cout << "\tKernel Time: " << std::setprecision(5) << kernelTime << "ms" << std::endl;
-                std::cout << "\tUser Time: " << std::setprecision(5) << userTime << "ms" << std::endl;
-#endif
-            }
->>>>>>> 57987c13
             
             void printUsage();
             
