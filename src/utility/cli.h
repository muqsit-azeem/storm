--- conflicted
+++ resolved
@@ -325,6 +325,11 @@
                     }
                     options.addConstantDefinitionsFromString(program, settings.getConstantDefinitionString());
                     
+                    // Generate command labels if we are going to build a counterexample later.
+                    if (storm::settings::counterexampleGeneratorSettings().isMinimalCommandSetGenerationSet()) {
+                        options.buildCommandLabels = true;
+                    }
+                    
                     result = storm::builder::ExplicitPrismModelBuilder<ValueType>::translateProgram(program, options);
                 } else if (settings.getEngine() == storm::settings::modules::GeneralSettings::Engine::Dd) {
                     typename storm::builder::DdPrismModelBuilder<storm::dd::DdType::CUDD>::Options options;
@@ -336,16 +341,7 @@
                     result = storm::builder::DdPrismModelBuilder<storm::dd::DdType::CUDD>::translateProgram(program, options);
                 }
                 
-<<<<<<< HEAD
-=======
-                // Generate command labels if we are going to build a counterexample later.
-                if (storm::settings::counterexampleGeneratorSettings().isMinimalCommandSetGenerationSet()) {
-                    options.buildCommandLabels = true;
-                }
-                
                 // Then, build the model from the symbolic description.
-                result = storm::builder::ExplicitPrismModelBuilder<ValueType>::translateProgram(program, options);
->>>>>>> 9d4ded66
                 return result;
             }
             
@@ -537,14 +533,6 @@
                     initializeFileLogging();
                 }
                 
-                std::cout << "left: " << std::get<0>(fgresult) << " and right: " << std::get<1>(fgresult) << std::endl;
-                std::cout << "weight: " << std::get<2>(fgresult) << std::endl;
-                int pos = 0;
-                for (auto const& element : std::get<3>(fgresult)) {
-                    std::cout << "elem[" << pos << "]: " << element << std::endl;
-                    ++pos;
-                }
-                
                 storm::settings::modules::GeneralSettings const& settings = storm::settings::generalSettings();
                 
                 // If we have to build the model from a symbolic representation, we need to parse the representation first.
