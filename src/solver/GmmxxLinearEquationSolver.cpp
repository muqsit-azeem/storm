#include "GmmxxLinearEquationSolver.h"

#include <cmath>
#include <utility>

#include "src/adapters/GmmxxAdapter.h"
#include "src/settings/SettingsManager.h"
#include "src/utility/vector.h"
#include "src/utility/constants.h"
#include "src/exceptions/InvalidStateException.h"
#include "src/settings/modules/GmmxxEquationSolverSettings.h"

#include "src/utility/gmm.h"

namespace storm {
    namespace solver {
        
        template<typename ValueType>
        GmmxxLinearEquationSolver<ValueType>::GmmxxLinearEquationSolver(storm::storage::SparseMatrix<ValueType> const& A, SolutionMethod method, double precision, uint_fast64_t maximalNumberOfIterations, Preconditioner preconditioner, bool relative, uint_fast64_t restart) : originalA(&A), gmmxxMatrix(storm::adapters::GmmxxAdapter::toGmmxxSparseMatrix<ValueType>(A)), method(method), precision(precision), maximalNumberOfIterations(maximalNumberOfIterations), preconditioner(preconditioner), relative(relative), restart(restart) {
            // Intentionally left empty.
        }

        template<typename ValueType>
        GmmxxLinearEquationSolver<ValueType>::GmmxxLinearEquationSolver(storm::storage::SparseMatrix<ValueType> const& A) : originalA(&A), gmmxxMatrix(storm::adapters::GmmxxAdapter::toGmmxxSparseMatrix<ValueType>(A)) {
            // Get the settings object to customize linear solving.
            storm::settings::modules::GmmxxEquationSolverSettings const& settings = storm::settings::gmmxxEquationSolverSettings();
            
            // Get appropriate settings.
            maximalNumberOfIterations = settings.getMaximalIterationCount();
            precision = settings.getPrecision();
            relative = settings.getConvergenceCriterion() == storm::settings::modules::GmmxxEquationSolverSettings::ConvergenceCriterion::Relative;
            restart = settings.getRestartIterationCount();
            
            // Determine the method to be used.
            storm::settings::modules::GmmxxEquationSolverSettings::LinearEquationMethod methodAsSetting = settings.getLinearEquationSystemMethod();
            if (methodAsSetting == storm::settings::modules::GmmxxEquationSolverSettings::LinearEquationMethod::Bicgstab) {
                method = SolutionMethod::Bicgstab;
            } else if (methodAsSetting == storm::settings::modules::GmmxxEquationSolverSettings::LinearEquationMethod::Qmr) {
                method = SolutionMethod::Qmr;
            } else if (methodAsSetting == storm::settings::modules::GmmxxEquationSolverSettings::LinearEquationMethod::Gmres) {
                method = SolutionMethod::Gmres;
            } else if (methodAsSetting == storm::settings::modules::GmmxxEquationSolverSettings::LinearEquationMethod::Jacobi) {
                method = SolutionMethod::Jacobi;
            }
            
            // Check which preconditioner to use.
            storm::settings::modules::GmmxxEquationSolverSettings::PreconditioningMethod preconditionAsSetting = settings.getPreconditioningMethod();
            if (preconditionAsSetting == storm::settings::modules::GmmxxEquationSolverSettings::PreconditioningMethod::Ilu) {
                preconditioner = Preconditioner::Ilu;
            } else if (preconditionAsSetting == storm::settings::modules::GmmxxEquationSolverSettings::PreconditioningMethod::Diagonal) {
                preconditioner = Preconditioner::Diagonal;
            } else if (preconditionAsSetting == storm::settings::modules::GmmxxEquationSolverSettings::PreconditioningMethod::None) {
                preconditioner = Preconditioner::None;
            }
        }
        
        template<typename ValueType>
<<<<<<< HEAD
        bool GmmxxLinearEquationSolver<ValueType>::solveEquationSystem(std::vector<ValueType>& x, std::vector<ValueType> const& b, std::vector<ValueType>* multiplyResult) const {
            LOG4CPLUS_INFO(logger, "Using method '" << methodToString() << "' with preconditioner '" << preconditionerToString() << "' (max. " << maximalNumberOfIterations << " iterations).");
=======
        void GmmxxLinearEquationSolver<ValueType>::solveEquationSystem(std::vector<ValueType>& x, std::vector<ValueType> const& b, std::vector<ValueType>* multiplyResult) const {
            STORM_LOG_INFO("Using method '" << methodToString() << "' with preconditioner '" << preconditionerToString() << "' (max. " << maximalNumberOfIterations << " iterations).");
>>>>>>> 39acf244
            if (method == SolutionMethod::Jacobi && preconditioner != Preconditioner::None) {
                STORM_LOG_WARN("Jacobi method currently does not support preconditioners. The requested preconditioner will be ignored.");
            }
            
            if (method == SolutionMethod::Bicgstab || method == SolutionMethod::Qmr || method == SolutionMethod::Gmres) {
                // Prepare an iteration object that determines the accuracy and the maximum number of iterations.
                gmm::iteration iter(precision, 0, maximalNumberOfIterations);
                
                if (method == SolutionMethod::Bicgstab) {
                    if (preconditioner == Preconditioner::Ilu) {
                        gmm::bicgstab(*gmmxxMatrix, x, b, gmm::ilu_precond<gmm::csr_matrix<ValueType>>(*gmmxxMatrix), iter);
                    } else if (preconditioner == Preconditioner::Diagonal) {
                        gmm::bicgstab(*gmmxxMatrix, x, b, gmm::diagonal_precond<gmm::csr_matrix<ValueType>>(*gmmxxMatrix), iter);
                    } else if (preconditioner == Preconditioner::None) {
                        gmm::bicgstab(*gmmxxMatrix, x, b, gmm::identity_matrix(), iter);
                    }
                } else if (method == SolutionMethod::Qmr) {
                    if (preconditioner == Preconditioner::Ilu) {
                        gmm::qmr(*gmmxxMatrix, x, b, gmm::ilu_precond<gmm::csr_matrix<ValueType>>(*gmmxxMatrix), iter);
                    } else if (preconditioner == Preconditioner::Diagonal) {
                        gmm::qmr(*gmmxxMatrix, x, b, gmm::diagonal_precond<gmm::csr_matrix<ValueType>>(*gmmxxMatrix), iter);
                    } else if (preconditioner == Preconditioner::None) {
                        gmm::qmr(*gmmxxMatrix, x, b, gmm::identity_matrix(), iter);
                    }
                } else if (method == SolutionMethod::Gmres) {
                    if (preconditioner == Preconditioner::Ilu) {
                        gmm::gmres(*gmmxxMatrix, x, b, gmm::ilu_precond<gmm::csr_matrix<ValueType>>(*gmmxxMatrix), restart, iter);
                    } else if (preconditioner == Preconditioner::Diagonal) {
                        gmm::gmres(*gmmxxMatrix, x, b, gmm::diagonal_precond<gmm::csr_matrix<ValueType>>(*gmmxxMatrix), restart, iter);
                    } else if (preconditioner == Preconditioner::None) {
                        gmm::gmres(*gmmxxMatrix, x, b, gmm::identity_matrix(), restart, iter);
                    }
                }
                
                // Check if the solver converged and issue a warning otherwise.
                if (iter.converged()) {
<<<<<<< HEAD
                    LOG4CPLUS_INFO(logger, "Iterative solver converged after " << iter.get_iteration() << " iterations.");
                    return true;
                } else {
                    LOG4CPLUS_INFO(logger, "Iterative solver did not converge.");
                    return false;
=======
                    STORM_LOG_INFO("Iterative solver converged after " << iter.get_iteration() << " iterations.");
                } else {
                    STORM_LOG_WARN("Iterative solver did not converge.");
>>>>>>> 39acf244
                }
            } else if (method == SolutionMethod::Jacobi) {
                uint_fast64_t iterations = solveLinearEquationSystemWithJacobi(*originalA, x, b, multiplyResult);
                
                // Check if the solver converged and issue a warning otherwise.
                if (iterations < maximalNumberOfIterations) {
<<<<<<< HEAD
                    LOG4CPLUS_INFO(logger, "Iterative solver converged after " << iterations << " iterations.");
                    return true;
                } else {
                    LOG4CPLUS_INFO(logger, "Iterative solver did not converge.");
                    return false;
=======
                    STORM_LOG_INFO("Iterative solver converged after " << iterations << " iterations.");
                } else {
                    STORM_LOG_WARN("Iterative solver did not converge.");
>>>>>>> 39acf244
                }
            } else {
                STORM_LOG_ERROR("The selected method is not supported.");
                return false;
            }
        }
        
        template<typename ValueType>
        void GmmxxLinearEquationSolver<ValueType>::performMatrixVectorMultiplication(std::vector<ValueType>& x, std::vector<ValueType> const* b, uint_fast64_t n, std::vector<ValueType>* multiplyResult) const {
            // Set up some temporary variables so that we can just swap pointers instead of copying the result after
            // each iteration.
            std::vector<ValueType>* currentX = &x;

            bool multiplyResultProvided = true;
            std::vector<ValueType>* nextX = multiplyResult;
            if (nextX == nullptr) {
                nextX = new std::vector<ValueType>(x.size());
                multiplyResultProvided = false;
            }
            std::vector<ValueType> const* copyX = nextX;
            
            // Now perform matrix-vector multiplication as long as we meet the bound.
            for (uint_fast64_t i = 0; i < n; ++i) {
                gmm::mult(*gmmxxMatrix, *currentX, *nextX);
                std::swap(nextX, currentX);
                
                // If requested, add an offset to the current result vector.
                if (b != nullptr) {
                    gmm::add(*b, *currentX);
                }
            }
            
            // If we performed an odd number of repetitions, we need to swap the contents of currentVector and x,
            // because the output is supposed to be stored in the input vector x.
            if (currentX == copyX) {
                std::swap(x, *currentX);
            }
            
            // If the vector for the temporary multiplication result was not provided, we need to delete it.
            if (!multiplyResultProvided) {
                delete copyX;
            }
        }
        
        template<typename ValueType>
        uint_fast64_t GmmxxLinearEquationSolver<ValueType>::solveLinearEquationSystemWithJacobi(storm::storage::SparseMatrix<ValueType> const& A, std::vector<ValueType>& x, std::vector<ValueType> const& b, std::vector<ValueType>* multiplyResult) const {
            // Get a Jacobi decomposition of the matrix A.
            std::pair<storm::storage::SparseMatrix<ValueType>, std::vector<ValueType>> jacobiDecomposition = A.getJacobiDecomposition();
            
            // Convert the LU matrix to gmm++'s format.
            std::unique_ptr<gmm::csr_matrix<ValueType>> gmmLU = storm::adapters::GmmxxAdapter::toGmmxxSparseMatrix<ValueType>(std::move(jacobiDecomposition.first));
        
            // To avoid copying the contents of the vector in the loop, we create a temporary x to swap with.
            bool multiplyResultProvided = true;
            std::vector<ValueType>* nextX = multiplyResult;
            if (nextX == nullptr) {
                nextX = new std::vector<ValueType>(x.size());
                multiplyResultProvided = false;
            }
            std::vector<ValueType> const* copyX = nextX;
            std::vector<ValueType>* currentX = &x;
            
            // Target vector for precision calculation.
            std::vector<ValueType> tmpX(x.size());
            
            // Set up additional environment variables.
            uint_fast64_t iterationCount = 0;
            bool converged = false;
            
            while (!converged && iterationCount < maximalNumberOfIterations && !(this->hasCustomTerminationCondition() && this->getTerminationCondition().terminateNow(*currentX))) {
                // Compute D^-1 * (b - LU * x) and store result in nextX.
                gmm::mult(*gmmLU, *currentX, tmpX);
                gmm::add(b, gmm::scaled(tmpX, -storm::utility::one<ValueType>()), tmpX);
                storm::utility::vector::multiplyVectorsPointwise(jacobiDecomposition.second, tmpX, *nextX);
                
                // Now check if the process already converged within our precision.
                converged = storm::utility::vector::equalModuloPrecision(*currentX, *nextX, precision, relative);

                // Swap the two pointers as a preparation for the next iteration.
                std::swap(nextX, currentX);

                // Increase iteration count so we can abort if convergence is too slow.
                ++iterationCount;
            }
            
            // If the last iteration did not write to the original x we have to swap the contents, because the
            // output has to be written to the input parameter x.
            if (currentX == copyX) {
                std::swap(x, *currentX);
            }
            
            // If the vector for the temporary multiplication result was not provided, we need to delete it.
            if (!multiplyResultProvided) {
                delete copyX;
            }
            
            return iterationCount;
        }
        
        template<typename ValueType>
        std::string GmmxxLinearEquationSolver<ValueType>::methodToString() const {
            switch (method) {
                case SolutionMethod::Bicgstab: return "bicgstab";
                case SolutionMethod::Qmr: return "qmr";
                case SolutionMethod::Gmres: return "gmres";
                case SolutionMethod::Jacobi: return "jacobi";
                default: return "invalid";
            }
        }
        
        template<typename ValueType>
        std::string GmmxxLinearEquationSolver<ValueType>::preconditionerToString() const {
            switch (preconditioner) {
                case Preconditioner::Ilu: return "ilu";
                case Preconditioner::Diagonal: return "diagonal";
                case Preconditioner::None: return "none";
                default: return "invalid";
            }
        }
        
        // Explicitly instantiate the solver.
        template class GmmxxLinearEquationSolver<double>;
    }
}<|MERGE_RESOLUTION|>--- conflicted
+++ resolved
@@ -55,13 +55,8 @@
         }
         
         template<typename ValueType>
-<<<<<<< HEAD
         bool GmmxxLinearEquationSolver<ValueType>::solveEquationSystem(std::vector<ValueType>& x, std::vector<ValueType> const& b, std::vector<ValueType>* multiplyResult) const {
-            LOG4CPLUS_INFO(logger, "Using method '" << methodToString() << "' with preconditioner '" << preconditionerToString() << "' (max. " << maximalNumberOfIterations << " iterations).");
-=======
-        void GmmxxLinearEquationSolver<ValueType>::solveEquationSystem(std::vector<ValueType>& x, std::vector<ValueType> const& b, std::vector<ValueType>* multiplyResult) const {
             STORM_LOG_INFO("Using method '" << methodToString() << "' with preconditioner '" << preconditionerToString() << "' (max. " << maximalNumberOfIterations << " iterations).");
->>>>>>> 39acf244
             if (method == SolutionMethod::Jacobi && preconditioner != Preconditioner::None) {
                 STORM_LOG_WARN("Jacobi method currently does not support preconditioners. The requested preconditioner will be ignored.");
             }
@@ -98,39 +93,26 @@
                 
                 // Check if the solver converged and issue a warning otherwise.
                 if (iter.converged()) {
-<<<<<<< HEAD
-                    LOG4CPLUS_INFO(logger, "Iterative solver converged after " << iter.get_iteration() << " iterations.");
+                    STORM_LOG_INFO("Iterative solver converged after " << iter.get_iteration() << " iterations.");
                     return true;
                 } else {
-                    LOG4CPLUS_INFO(logger, "Iterative solver did not converge.");
+                    STORM_LOG_WARN("Iterative solver did not converge.");
                     return false;
-=======
-                    STORM_LOG_INFO("Iterative solver converged after " << iter.get_iteration() << " iterations.");
+                }
+            } else if (method == SolutionMethod::Jacobi) {
+                uint_fast64_t iterations = solveLinearEquationSystemWithJacobi(*originalA, x, b, multiplyResult);
+                
+                // Check if the solver converged and issue a warning otherwise.
+                if (iterations < maximalNumberOfIterations) {
+                    STORM_LOG_INFO("Iterative solver converged after " << iterations << " iterations.");
+                    return true;
                 } else {
                     STORM_LOG_WARN("Iterative solver did not converge.");
->>>>>>> 39acf244
-                }
-            } else if (method == SolutionMethod::Jacobi) {
-                uint_fast64_t iterations = solveLinearEquationSystemWithJacobi(*originalA, x, b, multiplyResult);
-                
-                // Check if the solver converged and issue a warning otherwise.
-                if (iterations < maximalNumberOfIterations) {
-<<<<<<< HEAD
-                    LOG4CPLUS_INFO(logger, "Iterative solver converged after " << iterations << " iterations.");
-                    return true;
-                } else {
-                    LOG4CPLUS_INFO(logger, "Iterative solver did not converge.");
                     return false;
-=======
-                    STORM_LOG_INFO("Iterative solver converged after " << iterations << " iterations.");
-                } else {
-                    STORM_LOG_WARN("Iterative solver did not converge.");
->>>>>>> 39acf244
-                }
-            } else {
-                STORM_LOG_ERROR("The selected method is not supported.");
-                return false;
-            }
+                }
+            }
+            STORM_LOG_ERROR("Selected method is not available");
+            return false;
         }
         
         template<typename ValueType>
