--- conflicted
+++ resolved
@@ -280,12 +280,8 @@
             auto derSettings = storm::settings::getModule<storm::settings::modules::DerivativeSettings>();
 
             PreprocessResult result(model, false);
-<<<<<<< HEAD
-            if (monSettings.isMonotonicityAnalysisSet() || parametricSettings.isUseMonotonicitySet()) {
+            if (monSettings.isMonotonicityAnalysisSet() || parametricSettings.isUseMonotonicitySet() || derSettings.isFeasibleInstantiationSearchSet() || derSettings.getDerivativeAtInstantiation()) {
                 STORM_LOG_THROW(input.properties.empty(), storm::exceptions::InvalidSettingsException, "When computing monotonicity, a property has to be specified");
-=======
-            if (monSettings.isMonotonicityAnalysisSet() || parametricSettings.isUseMonotonicitySet() || derSettings.isFeasibleInstantiationSearchSet() || derSettings.getDerivativeAtInstantiation()) {
->>>>>>> e57f06f8
                 result.model = storm::pars::simplifyModel<ValueType>(result.model, input);
                 result.changed = true;
             }
