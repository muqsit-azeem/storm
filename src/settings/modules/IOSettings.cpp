#include "src/settings/modules/IOSettings.h"

#include "src/settings/SettingsManager.h"
#include "src/settings/SettingMemento.h"
#include "src/settings/Option.h"
#include "src/settings/OptionBuilder.h"
#include "src/settings/ArgumentBuilder.h"
#include "src/settings/Argument.h"
#include "src/exceptions/InvalidSettingsException.h"
#include "src/parser/CSVParser.h"

namespace storm {
    namespace settings {
        namespace modules {
            
            const std::string IOSettings::moduleName = "io";
            const std::string IOSettings::exportDotOptionName = "exportdot";
            const std::string IOSettings::exportExplicitOptionName = "exportexplicit";
            const std::string IOSettings::explicitOptionName = "explicit";
            const std::string IOSettings::explicitOptionShortName = "exp";
            const std::string IOSettings::prismInputOptionName = "prism";
            const std::string IOSettings::janiInputOptionName = "jani";
            const std::string IOSettings::prismToJaniOptionName = "prism2jani";
            const std::string IOSettings::explorationOrderOptionName = "explorder";
            const std::string IOSettings::explorationOrderOptionShortName = "eo";
            const std::string IOSettings::transitionRewardsOptionName = "transrew";
            const std::string IOSettings::stateRewardsOptionName = "staterew";
            const std::string IOSettings::choiceLabelingOptionName = "choicelab";
            const std::string IOSettings::constantsOptionName = "constants";
            const std::string IOSettings::constantsOptionShortName = "const";
            const std::string IOSettings::prismCompatibilityOptionName = "prismcompat";
            const std::string IOSettings::prismCompatibilityOptionShortName = "pc";
<<<<<<< HEAD
            const std::string IOSettings::fullModelBuildOptionName = "buildfull";
=======
            const std::string IOSettings::janiPropertyOptionName = "janiproperty";
            const std::string IOSettings::janiPropertyOptionShortName = "jprop";
>>>>>>> ed970d78
            
            IOSettings::IOSettings() : ModuleSettings(moduleName) {
                this->addOption(storm::settings::OptionBuilder(moduleName, prismCompatibilityOptionName, false, "Enables PRISM compatibility. This may be necessary to process some PRISM models.").setShortName(prismCompatibilityOptionShortName).build());
                this->addOption(storm::settings::OptionBuilder(moduleName, exportDotOptionName, "", "If given, the loaded model will be written to the specified file in the dot format.")
                                .addArgument(storm::settings::ArgumentBuilder::createStringArgument("filename", "The name of the file to which the model is to be written.").build()).build());
                this->addOption(storm::settings::OptionBuilder(moduleName, exportExplicitOptionName, "", "If given, the loaded model will be written to the specified file in the drn format.")
                                .addArgument(storm::settings::ArgumentBuilder::createStringArgument("filename", "the name of the file to which the model is to be writen.").build()).build());
                this->addOption(storm::settings::OptionBuilder(moduleName, explicitOptionName, false, "Parses the model given in an explicit (sparse) representation.").setShortName(explicitOptionShortName)
                                .addArgument(storm::settings::ArgumentBuilder::createStringArgument("transition filename", "The name of the file from which to read the transitions.").addValidationFunctionString(storm::settings::ArgumentValidators::existingReadableFileValidator()).build())
                                .addArgument(storm::settings::ArgumentBuilder::createStringArgument("labeling filename", "The name of the file from which to read the state labeling.").addValidationFunctionString(storm::settings::ArgumentValidators::existingReadableFileValidator()).build()).build());
                this->addOption(storm::settings::OptionBuilder(moduleName, prismInputOptionName, false, "Parses the model given in the PRISM format.")
                                .addArgument(storm::settings::ArgumentBuilder::createStringArgument("filename", "The name of the file from which to read the PRISM input.").addValidationFunctionString(storm::settings::ArgumentValidators::existingReadableFileValidator()).build()).build());
                this->addOption(storm::settings::OptionBuilder(moduleName, janiInputOptionName, false, "Parses the model given in the JANI format.")
                                .addArgument(storm::settings::ArgumentBuilder::createStringArgument("filename", "The name of the file from which to read the JANI input.").addValidationFunctionString(storm::settings::ArgumentValidators::existingReadableFileValidator()).build()).build());
                this->addOption(storm::settings::OptionBuilder(moduleName, prismToJaniOptionName, false, "If set, the input PRISM model is transformed to JANI.").build());
                this->addOption(storm::settings::OptionBuilder(moduleName, fullModelBuildOptionName, false, "If set, include all rewards and labels.").build());
                

                std::vector<std::string> explorationOrders = {"dfs", "bfs"};
                this->addOption(storm::settings::OptionBuilder(moduleName, explorationOrderOptionName, false, "Sets which exploration order to use.").setShortName(explorationOrderOptionShortName)
                                .addArgument(storm::settings::ArgumentBuilder::createStringArgument("name", "The name of the exploration order to choose. Available are: dfs and bfs.").addValidationFunctionString(storm::settings::ArgumentValidators::stringInListValidator(explorationOrders)).setDefaultValueString("bfs").build()).build());

                this->addOption(storm::settings::OptionBuilder(moduleName, transitionRewardsOptionName, false, "If given, the transition rewards are read from this file and added to the explicit model. Note that this requires the model to be given as an explicit model (i.e., via --" + explicitOptionName + ").")
                                .addArgument(storm::settings::ArgumentBuilder::createStringArgument("filename", "The file from which to read the transition rewards.").addValidationFunctionString(storm::settings::ArgumentValidators::existingReadableFileValidator()).build()).build());
                this->addOption(storm::settings::OptionBuilder(moduleName, stateRewardsOptionName, false, "If given, the state rewards are read from this file and added to the explicit model. Note that this requires the model to be given as an explicit model (i.e., via --" + explicitOptionName + ").")
                                .addArgument(storm::settings::ArgumentBuilder::createStringArgument("filename", "The file from which to read the state rewards.").addValidationFunctionString(storm::settings::ArgumentValidators::existingReadableFileValidator()).build()).build());
                this->addOption(storm::settings::OptionBuilder(moduleName, choiceLabelingOptionName, false, "If given, the choice labels are read from this file and added to the explicit model. Note that this requires the model to be given as an explicit model (i.e., via --" + explicitOptionName + ").")
                                .addArgument(storm::settings::ArgumentBuilder::createStringArgument("filename", "The file from which to read the choice labels.").addValidationFunctionString(storm::settings::ArgumentValidators::existingReadableFileValidator()).build()).build());
                this->addOption(storm::settings::OptionBuilder(moduleName, constantsOptionName, false, "Specifies the constant replacements to use in symbolic models. Note that this requires the model to be given as an symbolic model (i.e., via --" + prismInputOptionName + " or --" + janiInputOptionName + ").").setShortName(constantsOptionShortName)
                                .addArgument(storm::settings::ArgumentBuilder::createStringArgument("values", "A comma separated list of constants and their value, e.g. a=1,b=2,c=3.").setDefaultValueString("").build()).build());
<<<<<<< HEAD
                
=======
                this->addOption(storm::settings::OptionBuilder(moduleName, janiPropertyOptionName, false, "Specifies the properties from the jani model (given by --" + janiInputOptionName + ")  to be checked.").setShortName(janiPropertyOptionShortName)
                                .addArgument(storm::settings::ArgumentBuilder::createStringArgument("values", "A comma separated list of properties to be checked").setDefaultValueString("").build()).build());
>>>>>>> ed970d78
            }

            bool IOSettings::isExportDotSet() const {
                return this->getOption(exportDotOptionName).getHasOptionBeenSet();
            }
            
            std::string IOSettings::getExportDotFilename() const {
                return this->getOption(exportDotOptionName).getArgumentByName("filename").getValueAsString();
            }
            
            bool IOSettings::isExportExplicitSet() const {
                return this->getOption(exportExplicitOptionName).getHasOptionBeenSet();
            }
            
            std::string IOSettings::getExportExplicitFilename() const {
                return this->getOption(exportExplicitOptionName).getArgumentByName("filename").getValueAsString();
            }

            bool IOSettings::isExplicitSet() const {
                return this->getOption(explicitOptionName).getHasOptionBeenSet();
            }
            
            std::string IOSettings::getTransitionFilename() const {
                return this->getOption(explicitOptionName).getArgumentByName("transition filename").getValueAsString();
            }
                        
            std::string IOSettings::getLabelingFilename() const {
                return this->getOption(explicitOptionName).getArgumentByName("labeling filename").getValueAsString();
            }
            
            bool IOSettings::isPrismInputSet() const {
                return this->getOption(prismInputOptionName).getHasOptionBeenSet();
            }
            
            bool IOSettings::isPrismOrJaniInputSet() const {
                return isJaniInputSet() || isPrismInputSet();
            }
            
            bool IOSettings::isPrismToJaniSet() const {
                return this->getOption(prismToJaniOptionName).getHasOptionBeenSet();
            }
            
            std::string IOSettings::getPrismInputFilename() const {
                return this->getOption(prismInputOptionName).getArgumentByName("filename").getValueAsString();
            }

            bool IOSettings::isJaniInputSet() const {
                return this->getOption(janiInputOptionName).getHasOptionBeenSet();
            }

            std::string IOSettings::getJaniInputFilename() const {
                return this->getOption(janiInputOptionName).getArgumentByName("filename").getValueAsString();
            }

            bool IOSettings::isExplorationOrderSet() const {
                return this->getOption(explorationOrderOptionName).getHasOptionBeenSet();
            }
            
            storm::builder::ExplorationOrder IOSettings::getExplorationOrder() const {
                std::string explorationOrderAsString = this->getOption(explorationOrderOptionName).getArgumentByName("name").getValueAsString();
                if (explorationOrderAsString == "dfs") {
                    return storm::builder::ExplorationOrder::Dfs;
                } else if (explorationOrderAsString == "bfs") {
                    return storm::builder::ExplorationOrder::Bfs;
                }
                STORM_LOG_THROW(false, storm::exceptions::IllegalArgumentValueException, "Unknown exploration order '" << explorationOrderAsString << "'.");
            }
            
            bool IOSettings::isTransitionRewardsSet() const {
                return this->getOption(transitionRewardsOptionName).getHasOptionBeenSet();
            }
            
            std::string IOSettings::getTransitionRewardsFilename() const {
                return this->getOption(transitionRewardsOptionName).getArgumentByName("filename").getValueAsString();
            }
            
            bool IOSettings::isStateRewardsSet() const {
                return this->getOption(stateRewardsOptionName).getHasOptionBeenSet();
            }
            
            std::string IOSettings::getStateRewardsFilename() const {
                return this->getOption(stateRewardsOptionName).getArgumentByName("filename").getValueAsString();
            }
            
            bool IOSettings::isChoiceLabelingSet() const {
                return this->getOption(choiceLabelingOptionName).getHasOptionBeenSet();
            }
                
            std::string IOSettings::getChoiceLabelingFilename() const {
                return this->getOption(choiceLabelingOptionName).getArgumentByName("filename").getValueAsString();
            }
            
            std::unique_ptr<storm::settings::SettingMemento> IOSettings::overridePrismCompatibilityMode(bool stateToSet) {
                return this->overrideOption(prismCompatibilityOptionName, stateToSet);
            }
            
            bool IOSettings::isConstantsSet() const {
                return this->getOption(constantsOptionName).getHasOptionBeenSet();
            }
            
            std::string IOSettings::getConstantDefinitionString() const {
                return this->getOption(constantsOptionName).getArgumentByName("values").getValueAsString();
            }
            
            bool IOSettings::isJaniPropertiesSet() const {
                return this->getOption(janiPropertyOptionName).getHasOptionBeenSet();
            }
            
            std::vector<std::string> IOSettings::getJaniProperties() const {
                return storm::parser::parseCommaSeperatedValues(this->getOption(janiPropertyOptionName).getArgumentByName("values").getValueAsString());
            }

            
            bool IOSettings::isPrismCompatibilityEnabled() const {
                return this->getOption(prismCompatibilityOptionName).getHasOptionBeenSet();
            }
            
            bool IOSettings::isBuildFullModelSet() const {
                return this->getOption(fullModelBuildOptionName).getHasOptionBeenSet();
            }

			void IOSettings::finalize() {
            }

            bool IOSettings::check() const {
                // Ensure that not two symbolic input models were given.
                STORM_LOG_THROW(!isJaniInputSet() || !isPrismInputSet(), storm::exceptions::InvalidSettingsException, "Symbolic model ");
                
                // Ensure that the model was given either symbolically or explicitly.
                STORM_LOG_THROW(!isJaniInputSet() || !isPrismInputSet() || !isExplicitSet(), storm::exceptions::InvalidSettingsException, "The model may be either given in an explicit or a symbolic format (PRISM or JANI), but not both.");
                
                // Make sure PRISM-to-JANI conversion is only set if the actual input is in PRISM format.
                STORM_LOG_THROW(!isPrismToJaniSet() || isPrismInputSet(), storm::exceptions::InvalidSettingsException, "For the transformation from PRISM to JANI, the input model must be given in the prism format.");
                
                return true;
            }

        } // namespace modules
    } // namespace settings
} // namespace storm<|MERGE_RESOLUTION|>--- conflicted
+++ resolved
@@ -30,12 +30,10 @@
             const std::string IOSettings::constantsOptionShortName = "const";
             const std::string IOSettings::prismCompatibilityOptionName = "prismcompat";
             const std::string IOSettings::prismCompatibilityOptionShortName = "pc";
-<<<<<<< HEAD
             const std::string IOSettings::fullModelBuildOptionName = "buildfull";
-=======
             const std::string IOSettings::janiPropertyOptionName = "janiproperty";
             const std::string IOSettings::janiPropertyOptionShortName = "jprop";
->>>>>>> ed970d78
+
             
             IOSettings::IOSettings() : ModuleSettings(moduleName) {
                 this->addOption(storm::settings::OptionBuilder(moduleName, prismCompatibilityOptionName, false, "Enables PRISM compatibility. This may be necessary to process some PRISM models.").setShortName(prismCompatibilityOptionShortName).build());
@@ -66,12 +64,8 @@
                                 .addArgument(storm::settings::ArgumentBuilder::createStringArgument("filename", "The file from which to read the choice labels.").addValidationFunctionString(storm::settings::ArgumentValidators::existingReadableFileValidator()).build()).build());
                 this->addOption(storm::settings::OptionBuilder(moduleName, constantsOptionName, false, "Specifies the constant replacements to use in symbolic models. Note that this requires the model to be given as an symbolic model (i.e., via --" + prismInputOptionName + " or --" + janiInputOptionName + ").").setShortName(constantsOptionShortName)
                                 .addArgument(storm::settings::ArgumentBuilder::createStringArgument("values", "A comma separated list of constants and their value, e.g. a=1,b=2,c=3.").setDefaultValueString("").build()).build());
-<<<<<<< HEAD
-                
-=======
                 this->addOption(storm::settings::OptionBuilder(moduleName, janiPropertyOptionName, false, "Specifies the properties from the jani model (given by --" + janiInputOptionName + ")  to be checked.").setShortName(janiPropertyOptionShortName)
                                 .addArgument(storm::settings::ArgumentBuilder::createStringArgument("values", "A comma separated list of properties to be checked").setDefaultValueString("").build()).build());
->>>>>>> ed970d78
             }
 
             bool IOSettings::isExportDotSet() const {
