#include "src/settings/modules/GeneralSettings.h"

#include "src/settings/SettingsManager.h"
#include "src/settings/SettingMemento.h"
#include "src/settings/Option.h"
#include "src/settings/OptionBuilder.h"
#include "src/settings/ArgumentBuilder.h"
#include "src/settings/Argument.h"
#include "src/solver/SolverSelectionOptions.h"

#include "src/storage/dd/DdType.h"

#include "src/exceptions/InvalidSettingsException.h"

namespace storm {
    namespace settings {
        namespace modules {
            
            const std::string GeneralSettings::moduleName = "general";
            const std::string GeneralSettings::helpOptionName = "help";
            const std::string GeneralSettings::helpOptionShortName = "h";
            const std::string GeneralSettings::versionOptionName = "version";
            const std::string GeneralSettings::verboseOptionName = "verbose";
            const std::string GeneralSettings::verboseOptionShortName = "v";
            const std::string GeneralSettings::precisionOptionName = "precision";
            const std::string GeneralSettings::precisionOptionShortName = "eps";
            const std::string GeneralSettings::configOptionName = "config";
            const std::string GeneralSettings::configOptionShortName = "c";
            const std::string GeneralSettings::propertyOptionName = "prop";
            const std::string GeneralSettings::propertyOptionShortName = "prop";
            const std::string GeneralSettings::timeoutOptionName = "timeout";
            const std::string GeneralSettings::timeoutOptionShortName = "t";
            const std::string GeneralSettings::bisimulationOptionName = "bisimulation";
            const std::string GeneralSettings::bisimulationOptionShortName = "bisim";
            
#ifdef STORM_HAVE_CARL
            const std::string GeneralSettings::parametricOptionName = "parametric";
#endif

            GeneralSettings::GeneralSettings() : ModuleSettings(moduleName) {
                this->addOption(storm::settings::OptionBuilder(moduleName, helpOptionName, false, "Shows all available options, arguments and descriptions.").setShortName(helpOptionShortName)
                                .addArgument(storm::settings::ArgumentBuilder::createStringArgument("hint", "A regular expression to show help for all matching entities or 'all' for the complete help.").setDefaultValueString("all").build()).build());
                this->addOption(storm::settings::OptionBuilder(moduleName, versionOptionName, false, "Prints the version information.").build());
                this->addOption(storm::settings::OptionBuilder(moduleName, verboseOptionName, false, "Enables more verbose output.").setShortName(verboseOptionShortName).build());
                this->addOption(storm::settings::OptionBuilder(moduleName, precisionOptionName, false, "The internally used precision.").setShortName(precisionOptionShortName)
                                .addArgument(storm::settings::ArgumentBuilder::createDoubleArgument("value", "The precision to use.").setDefaultValueDouble(1e-06).addValidationFunctionDouble(storm::settings::ArgumentValidators::doubleRangeValidatorExcluding(0.0, 1.0)).build()).build());
                this->addOption(storm::settings::OptionBuilder(moduleName, configOptionName, false, "If given, this file will be read and parsed for additional configuration settings.").setShortName(configOptionShortName)
                                .addArgument(storm::settings::ArgumentBuilder::createStringArgument("filename", "The name of the file from which to read the configuration.").addValidationFunctionString(storm::settings::ArgumentValidators::existingReadableFileValidator()).build()).build());

                this->addOption(storm::settings::OptionBuilder(moduleName, propertyOptionName, false, "Specifies the formulas to be checked on the model.").setShortName(propertyOptionShortName)
                                .addArgument(storm::settings::ArgumentBuilder::createStringArgument("formula or filename", "The formula or the file containing the formulas.").build()).build());
                this->addOption(storm::settings::OptionBuilder(moduleName, bisimulationOptionName, false, "Sets whether to perform bisimulation minimization.").setShortName(bisimulationOptionShortName).build());
<<<<<<< HEAD
=======
                this->addOption(storm::settings::OptionBuilder(moduleName, transitionRewardsOptionName, false, "If given, the transition rewards are read from this file and added to the explicit model. Note that this requires the model to be given as an explicit model (i.e., via --" + explicitOptionName + ").")
                                .addArgument(storm::settings::ArgumentBuilder::createStringArgument("filename", "The file from which to read the transition rewards.").addValidationFunctionString(storm::settings::ArgumentValidators::existingReadableFileValidator()).build()).build());
                this->addOption(storm::settings::OptionBuilder(moduleName, stateRewardsOptionName, false, "If given, the state rewards are read from this file and added to the explicit model. Note that this requires the model to be given as an explicit model (i.e., via --" + explicitOptionName + ").")
                                .addArgument(storm::settings::ArgumentBuilder::createStringArgument("filename", "The file from which to read the state rewards.").addValidationFunctionString(storm::settings::ArgumentValidators::existingReadableFileValidator()).build()).build());
                this->addOption(storm::settings::OptionBuilder(moduleName, choiceLabelingOptionName, false, "If given, the choice labels are read from this file and added to the explicit model. Note that this requires the model to be given as an explicit model (i.e., via --" + explicitOptionName + ").")
                                .addArgument(storm::settings::ArgumentBuilder::createStringArgument("filename", "The file from which to read the choice labels.").addValidationFunctionString(storm::settings::ArgumentValidators::existingReadableFileValidator()).build()).build());
                this->addOption(storm::settings::OptionBuilder(moduleName, dontFixDeadlockOptionName, false, "If the model contains deadlock states, they need to be fixed by setting this option.").setShortName(dontFixDeadlockOptionShortName).build());
                
                std::vector<std::string> engines = {"sparse", "hybrid", "dd", "expl", "abs"};
                this->addOption(storm::settings::OptionBuilder(moduleName, engineOptionName, false, "Sets which engine is used for model building and model checking.").setShortName(engineOptionShortName)
                                .addArgument(storm::settings::ArgumentBuilder::createStringArgument("name", "The name of the engine to use. Available are {sparse, hybrid, dd, expl, abs}.").addValidationFunctionString(storm::settings::ArgumentValidators::stringInListValidator(engines)).setDefaultValueString("sparse").build()).build());
                
                std::vector<std::string> linearEquationSolver = {"gmm++", "native"};
                this->addOption(storm::settings::OptionBuilder(moduleName, eqSolverOptionName, false, "Sets which solver is preferred for solving systems of linear equations.")
                                .addArgument(storm::settings::ArgumentBuilder::createStringArgument("name", "The name of the solver to prefer. Available are: gmm++ and native.").addValidationFunctionString(storm::settings::ArgumentValidators::stringInListValidator(linearEquationSolver)).setDefaultValueString("gmm++").build()).build());
                this->addOption(storm::settings::OptionBuilder(moduleName, timeoutOptionName, false, "If given, computation will abort after the timeout has been reached.").setShortName(timeoutOptionShortName)
                                .addArgument(storm::settings::ArgumentBuilder::createUnsignedIntegerArgument("time", "The number of seconds after which to timeout.").setDefaultValueUnsignedInteger(0).build()).build());
>>>>>>> 9d3dd100
                
#ifdef STORM_HAVE_CARL
                this->addOption(storm::settings::OptionBuilder(moduleName, parametricOptionName, false, "Sets whether to use the parametric engine.").build());
#endif
            }
            
            bool GeneralSettings::isHelpSet() const {
                return this->getOption(helpOptionName).getHasOptionBeenSet();
            }
            
            bool GeneralSettings::isVersionSet() const {
                return this->getOption(versionOptionName).getHasOptionBeenSet();
            }
            
            std::string GeneralSettings::getHelpModuleName() const {
                return this->getOption(helpOptionName).getArgumentByName("hint").getValueAsString();
            }
            
            bool GeneralSettings::isVerboseSet() const {
                return this->getOption(verboseOptionName).getHasOptionBeenSet();
            }
            
            double GeneralSettings::getPrecision() const {
                return this->getOption(precisionOptionName).getArgumentByName("value").getValueAsDouble();
            }
            
            bool GeneralSettings::isConfigSet() const {
                return this->getOption(configOptionName).getHasOptionBeenSet();
            }
            
            std::string GeneralSettings::getConfigFilename() const {
                return this->getOption(configOptionName).getArgumentByName("filename").getValueAsString();
            }
            
            bool GeneralSettings::isPropertySet() const {
                return this->getOption(propertyOptionName).getHasOptionBeenSet();
            }
            
            std::string GeneralSettings::getProperty() const {
                return this->getOption(propertyOptionName).getArgumentByName("formula or filename").getValueAsString();
            }
            
            bool GeneralSettings::isTimeoutSet() const {
                return this->getOption(timeoutOptionName).getHasOptionBeenSet();
            }
            
            uint_fast64_t GeneralSettings::getTimeoutInSeconds() const {
                return this->getOption(timeoutOptionName).getArgumentByName("time").getValueAsUnsignedInteger();
            }
            
            bool GeneralSettings::isBisimulationSet() const {
                return this->getOption(bisimulationOptionName).getHasOptionBeenSet();
            }
            
#ifdef STORM_HAVE_CARL
            bool GeneralSettings::isParametricSet() const {
                return this->getOption(parametricOptionName).getHasOptionBeenSet();
            }
#endif

            void GeneralSettings::finalize() {
<<<<<<< HEAD
=======
                // Finalize engine.
                std::string engineStr = this->getOption(engineOptionName).getArgumentByName("name").getValueAsString();
                if (engineStr == "sparse") {
                    engine =  GeneralSettings::Engine::Sparse;
                } else if (engineStr == "hybrid") {
                    engine = GeneralSettings::Engine::Hybrid;
                } else if (engineStr == "dd") {
                    engine = GeneralSettings::Engine::Dd;
                } else if (engineStr == "expl") {
                    engine = GeneralSettings::Engine::Exploration;
                } else if (engineStr == "abs") {
                    engine = GeneralSettings::Engine::AbstractionRefinement;
                } else {
                    STORM_LOG_THROW(false, storm::exceptions::IllegalArgumentValueException, "Unknown engine '" << engineStr << "'.");
                }
>>>>>>> 9d3dd100
            }

            bool GeneralSettings::check() const {
                return true;
            }
            
        } // namespace modules
    } // namespace settings
} // namespace storm<|MERGE_RESOLUTION|>--- conflicted
+++ resolved
@@ -49,27 +49,9 @@
 
                 this->addOption(storm::settings::OptionBuilder(moduleName, propertyOptionName, false, "Specifies the formulas to be checked on the model.").setShortName(propertyOptionShortName)
                                 .addArgument(storm::settings::ArgumentBuilder::createStringArgument("formula or filename", "The formula or the file containing the formulas.").build()).build());
-                this->addOption(storm::settings::OptionBuilder(moduleName, bisimulationOptionName, false, "Sets whether to perform bisimulation minimization.").setShortName(bisimulationOptionShortName).build());
-<<<<<<< HEAD
-=======
-                this->addOption(storm::settings::OptionBuilder(moduleName, transitionRewardsOptionName, false, "If given, the transition rewards are read from this file and added to the explicit model. Note that this requires the model to be given as an explicit model (i.e., via --" + explicitOptionName + ").")
-                                .addArgument(storm::settings::ArgumentBuilder::createStringArgument("filename", "The file from which to read the transition rewards.").addValidationFunctionString(storm::settings::ArgumentValidators::existingReadableFileValidator()).build()).build());
-                this->addOption(storm::settings::OptionBuilder(moduleName, stateRewardsOptionName, false, "If given, the state rewards are read from this file and added to the explicit model. Note that this requires the model to be given as an explicit model (i.e., via --" + explicitOptionName + ").")
-                                .addArgument(storm::settings::ArgumentBuilder::createStringArgument("filename", "The file from which to read the state rewards.").addValidationFunctionString(storm::settings::ArgumentValidators::existingReadableFileValidator()).build()).build());
-                this->addOption(storm::settings::OptionBuilder(moduleName, choiceLabelingOptionName, false, "If given, the choice labels are read from this file and added to the explicit model. Note that this requires the model to be given as an explicit model (i.e., via --" + explicitOptionName + ").")
-                                .addArgument(storm::settings::ArgumentBuilder::createStringArgument("filename", "The file from which to read the choice labels.").addValidationFunctionString(storm::settings::ArgumentValidators::existingReadableFileValidator()).build()).build());
-                this->addOption(storm::settings::OptionBuilder(moduleName, dontFixDeadlockOptionName, false, "If the model contains deadlock states, they need to be fixed by setting this option.").setShortName(dontFixDeadlockOptionShortName).build());
-                
-                std::vector<std::string> engines = {"sparse", "hybrid", "dd", "expl", "abs"};
-                this->addOption(storm::settings::OptionBuilder(moduleName, engineOptionName, false, "Sets which engine is used for model building and model checking.").setShortName(engineOptionShortName)
-                                .addArgument(storm::settings::ArgumentBuilder::createStringArgument("name", "The name of the engine to use. Available are {sparse, hybrid, dd, expl, abs}.").addValidationFunctionString(storm::settings::ArgumentValidators::stringInListValidator(engines)).setDefaultValueString("sparse").build()).build());
-                
-                std::vector<std::string> linearEquationSolver = {"gmm++", "native"};
-                this->addOption(storm::settings::OptionBuilder(moduleName, eqSolverOptionName, false, "Sets which solver is preferred for solving systems of linear equations.")
-                                .addArgument(storm::settings::ArgumentBuilder::createStringArgument("name", "The name of the solver to prefer. Available are: gmm++ and native.").addValidationFunctionString(storm::settings::ArgumentValidators::stringInListValidator(linearEquationSolver)).setDefaultValueString("gmm++").build()).build());
                 this->addOption(storm::settings::OptionBuilder(moduleName, timeoutOptionName, false, "If given, computation will abort after the timeout has been reached.").setShortName(timeoutOptionShortName)
                                 .addArgument(storm::settings::ArgumentBuilder::createUnsignedIntegerArgument("time", "The number of seconds after which to timeout.").setDefaultValueUnsignedInteger(0).build()).build());
->>>>>>> 9d3dd100
+                this->addOption(storm::settings::OptionBuilder(moduleName, bisimulationOptionName, false, "Sets whether to perform bisimulation minimization.").setShortName(bisimulationOptionShortName).build());
                 
 #ifdef STORM_HAVE_CARL
                 this->addOption(storm::settings::OptionBuilder(moduleName, parametricOptionName, false, "Sets whether to use the parametric engine.").build());
@@ -131,24 +113,6 @@
 #endif
 
             void GeneralSettings::finalize() {
-<<<<<<< HEAD
-=======
-                // Finalize engine.
-                std::string engineStr = this->getOption(engineOptionName).getArgumentByName("name").getValueAsString();
-                if (engineStr == "sparse") {
-                    engine =  GeneralSettings::Engine::Sparse;
-                } else if (engineStr == "hybrid") {
-                    engine = GeneralSettings::Engine::Hybrid;
-                } else if (engineStr == "dd") {
-                    engine = GeneralSettings::Engine::Dd;
-                } else if (engineStr == "expl") {
-                    engine = GeneralSettings::Engine::Exploration;
-                } else if (engineStr == "abs") {
-                    engine = GeneralSettings::Engine::AbstractionRefinement;
-                } else {
-                    STORM_LOG_THROW(false, storm::exceptions::IllegalArgumentValueException, "Unknown engine '" << engineStr << "'.");
-                }
->>>>>>> 9d3dd100
             }
 
             bool GeneralSettings::check() const {
