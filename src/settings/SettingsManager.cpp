#include "src/settings/SettingsManager.h"

#include <cstring>
#include <cctype>
#include <mutex>
#include <iomanip>
#include <regex>
#include <set>
#include <boost/algorithm/string.hpp>
#include <boost/io/ios_state.hpp>

#include "src/exceptions/IllegalFunctionCallException.h"
#include "src/exceptions/OptionParserException.h"
#include "src/utility/storm-version.h"

namespace storm {
    namespace settings {
        
        SettingsManager::SettingsManager() : modules(), longNameToOptions(), shortNameToOptions(), moduleOptions() {
            // Register all known settings modules.
            this->addModule(std::unique_ptr<modules::ModuleSettings>(new modules::GeneralSettings(*this)));
            this->addModule(std::unique_ptr<modules::ModuleSettings>(new modules::DebugSettings(*this)));
            this->addModule(std::unique_ptr<modules::ModuleSettings>(new modules::CounterexampleGeneratorSettings(*this)));
            this->addModule(std::unique_ptr<modules::ModuleSettings>(new modules::CuddSettings(*this)));
            this->addModule(std::unique_ptr<modules::ModuleSettings>(new modules::GmmxxEquationSolverSettings(*this)));
            this->addModule(std::unique_ptr<modules::ModuleSettings>(new modules::NativeEquationSolverSettings(*this)));
            this->addModule(std::unique_ptr<modules::ModuleSettings>(new modules::BisimulationSettings(*this)));
            this->addModule(std::unique_ptr<modules::ModuleSettings>(new modules::GlpkSettings(*this)));
<<<<<<< HEAD
			this->addModule(std::unique_ptr<modules::ModuleSettings>(new modules::GurobiSettings(*this)));
			this->addModule(std::unique_ptr<modules::ModuleSettings>(new modules::TopologicalValueIterationEquationSolverSettings(*this)));
=======
            this->addModule(std::unique_ptr<modules::ModuleSettings>(new modules::GurobiSettings(*this)));
            this->addModule(std::unique_ptr<modules::ModuleSettings>(new modules::ParametricSettings(*this)));
>>>>>>> c3c83fbe
            this->addModule(std::unique_ptr<modules::ModuleSettings>(new modules::SparseDtmcEliminationModelCheckerSettings(*this)));
        }
        
        SettingsManager::~SettingsManager() {
            // Intentionally left empty.
        }
        
        SettingsManager& SettingsManager::manager() {
            static SettingsManager settingsManager;
            return settingsManager;
        }
        
        void SettingsManager::setFromCommandLine(int const argc, char const * const argv[]) {
            // We convert the arguments to a vector of strings and strip off the first element since it refers to the
            // name of the program.
            std::vector<std::string> argumentVector(argc - 1);
            for (uint_fast64_t i = 1; i < argc; ++i) {
                argumentVector[i - 1] = std::string(argv[i]);
            }
            
            this->setFromExplodedString(argumentVector);
        }
        
        void SettingsManager::setFromString(std::string const& commandLineString) {
            if (commandLineString.empty()) {
                return;
            }
            std::vector<std::string> argumentVector;
            boost::split(argumentVector, commandLineString, boost::is_any_of("\t "));
            this->setFromExplodedString(argumentVector);
        }
        
        void SettingsManager::setFromExplodedString(std::vector<std::string> const& commandLineArguments) {
            // In order to assign the parsed arguments to an option, we need to keep track of the "active" option's name.
            bool optionActive = false;
            bool activeOptionIsShortName = false;
            std::string activeOptionName = "";
            std::vector<std::string> argumentCache;
            
            // Walk through all arguments.
            for (uint_fast64_t i = 0; i < commandLineArguments.size(); ++i) {
                bool existsNextArgument = i < commandLineArguments.size() - 1;
                std::string const& currentArgument = commandLineArguments[i];
                
                // Check if the given argument is a new option or belongs to a previously given option.
                if (currentArgument.at(0) == '-') {
                    if (optionActive) {
                        // At this point we know that a new option is about to come. Hence, we need to assign the current
                        // cache content to the option that was active until now.
                        setOptionsArguments(activeOptionName, activeOptionIsShortName ? this->shortNameToOptions : this->longNameToOptions, argumentCache);
                        
                        // After the assignment, the argument cache needs to be cleared.
                        argumentCache.clear();
                    } else {
                        optionActive = true;
                    }
                    
                    if (currentArgument.at(1) == '-') {
                        // In this case, the argument has to be the long name of an option. Try to get all options that
                        // match the long name.
                        std::string optionName = currentArgument.substr(2);
                        auto optionIterator = this->longNameToOptions.find(optionName);
                        STORM_LOG_THROW(optionIterator != this->longNameToOptions.end(), storm::exceptions::OptionParserException, "Unknown option '" << optionName << "'.");
                        activeOptionIsShortName = false;
                        activeOptionName = optionName;
                    } else {
                        // In this case, the argument has to be the short name of an option. Try to get all options that
                        // match the short name.
                        std::string optionName = currentArgument.substr(1);
                        auto optionIterator = this->shortNameToOptions.find(optionName);
                        STORM_LOG_THROW(optionIterator != this->shortNameToOptions.end(), storm::exceptions::OptionParserException, "Unknown option '" << optionName << "'.");
                        activeOptionIsShortName = true;
                        activeOptionName = optionName;
                    }
                } else if (optionActive) {
                    // Add the current argument to the list of arguments for the currently active options.
                    argumentCache.push_back(currentArgument);
                } else {
                    STORM_LOG_THROW(false, storm::exceptions::OptionParserException, "Found stray argument '" << currentArgument << "' that is not preceeded by a matching option.");
                }
            }
            
            // If an option is still active at this point, we need to set it.
            if (optionActive) {
                setOptionsArguments(activeOptionName, activeOptionIsShortName ? this->shortNameToOptions : this->longNameToOptions, argumentCache);
            }

            // Include the options from a possibly specified configuration file, but don't overwrite existing settings.
            if (storm::settings::generalSettings().isConfigSet()) {
                this->setFromConfigurationFile(storm::settings::generalSettings().getConfigFilename());
            }
            
            // Finally, check whether all modules are okay with the current settings.
            this->checkAllModules();
        }
        
        void SettingsManager::setFromConfigurationFile(std::string const& configFilename) {
            std::map<std::string, std::vector<std::string>> configurationFileSettings = parseConfigFile(configFilename);
            
            for (auto const& optionArgumentsPair : configurationFileSettings) {
                auto options = this->longNameToOptions.find(optionArgumentsPair.first);
                
                // We don't need to check whether this option exists or not, because this is already checked when
                // parsing the configuration file.
                
                // Now go through all the matching options and set them according to the values.
                for (auto option : options->second) {
                    if (option->getHasOptionBeenSet()) {
                        // If the option was already set from the command line, we issue a warning and ignore the
                        // settings from the configuration file.
                        STORM_LOG_WARN("The option '" << option->getLongName() << "' of module '" << option->getModuleName() << "' has been set in the configuration file '" << configFilename << "', but was overwritten on the command line." << std::endl);
                    } else {
                        // If, however, the option has not been set yet, we try to assign values ot its arguments
                        // based on the argument strings.
                        setOptionArguments(optionArgumentsPair.first, option, optionArgumentsPair.second);
                    }
                }
            }
        }
        
        void SettingsManager::printHelp(std::string const& hint) const {
            STORM_PRINT("usage: storm [options]" << std::endl << std::endl);
            
            if (hint == "all") {
                // Find longest option name.
                uint_fast64_t maxLength = getPrintLengthOfLongestOption();
                for (auto const& moduleName : this->moduleNames) {
                    printHelpForModule(moduleName, maxLength);
                }
            } else {
                // Create a regular expression from the input hint.
                std::regex hintRegex(hint, std::regex_constants::ECMAScript | std::regex_constants::icase);
                
                // Remember which options we printed, so we don't display options twice.
                std::set<std::shared_ptr<Option>> printedOptions;
                
                // Try to match the regular expression against the known modules.
                std::vector<std::string> matchingModuleNames;
                uint_fast64_t maxLengthModules = 0;
                for (auto const& moduleName : this->moduleNames) {
                    if (std::regex_search(moduleName, hintRegex)) {
                        matchingModuleNames.push_back(moduleName);
                        maxLengthModules = std::max(maxLengthModules, getPrintLengthOfLongestOption(moduleName));
                        
                        // Add all options of this module to the list of printed options so we don't print them twice.
                        auto optionIterator = this->moduleOptions.find(moduleName);
                        printedOptions.insert(optionIterator->second.begin(), optionIterator->second.end());
                    }
                }

                // Try to match the regular expression against the known options.
                std::vector<std::shared_ptr<Option>> matchingOptions;
                uint_fast64_t maxLengthOptions = 0;
                for (auto const& optionName : this->longOptionNames) {
                    if (std::regex_search(optionName, hintRegex)) {
                        auto optionIterator = this->longNameToOptions.find(optionName);
                        for (auto const& option : optionIterator->second) {
                            // Only add the option if we have not already added it to the list of options that is going
                            // to be printed anyway.
                            if (printedOptions.find(option) == printedOptions.end()) {
                                maxLengthOptions = std::max(maxLengthOptions, option->getPrintLength());
                                matchingOptions.push_back(option);
                            }
                        }
                    }
                }
                
                // Print the matching modules.
                uint_fast64_t maxLength = std::max(maxLengthModules, maxLengthOptions);
                if (matchingModuleNames.size() > 0) {
                    STORM_PRINT("Matching modules for hint '" << hint << "':" << std::endl)
                    for (auto const& matchingModuleName : matchingModuleNames) {
                        printHelpForModule(matchingModuleName, maxLength);
                    }
                }
                
                // Print the matching options.
                if (matchingOptions.size() > 0) {
                    STORM_PRINT("Matching options for hint '" << hint << "':" << std::endl);
                    for (auto const& option : matchingOptions) {
                        STORM_PRINT(std::setw(maxLength) << std::left << *option << std::endl);
                    }
                }
                
                if (matchingModuleNames.empty() && matchingOptions.empty()) {
                    STORM_PRINT("Hint '" << hint << "' did not match any modules or options." << std::endl);
                }
            }
        }
        
        void SettingsManager::printHelpForModule(std::string const& moduleName, uint_fast64_t maxLength) const {
            auto moduleIterator = moduleOptions.find(moduleName);
            STORM_LOG_THROW(moduleIterator != moduleOptions.end(), storm::exceptions::IllegalFunctionCallException, "Cannot print help for unknown module '" << moduleName << "'.");
            STORM_PRINT("##### Module '" << moduleName << "' " << std::string(std::min(maxLength, maxLength - moduleName.length() - 16), '#') << std::endl);
            
            // Save the flags for std::cout so we can manipulate them and be sure they will be restored as soon as this
            // stream goes out of scope.
            boost::io::ios_flags_saver out(std::cout);
            
            for (auto const& option : moduleIterator->second) {
                STORM_PRINT(std::setw(maxLength) << std::left << *option << std::endl);
            }
            STORM_PRINT(std::endl);
        }
        
        void SettingsManager::printVersion() const {
            STORM_PRINT(storm::utility::StormVersion::shortVersionString());
            STORM_PRINT(std::endl);
        }
        
        uint_fast64_t SettingsManager::getPrintLengthOfLongestOption() const {
            uint_fast64_t length = 0;
            for (auto const& moduleName : this->moduleNames) {
                length = std::max(getPrintLengthOfLongestOption(moduleName), length);
            }
            return length;
        }
        
        uint_fast64_t SettingsManager::getPrintLengthOfLongestOption(std::string const& moduleName) const {
            auto moduleIterator = modules.find(moduleName);
            STORM_LOG_THROW(moduleIterator != modules.end(), storm::exceptions::IllegalFunctionCallException, "Unable to retrieve option length of unknown module '" << moduleName << "'.");
            return moduleIterator->second->getPrintLengthOfLongestOption();
        }
        
        void SettingsManager::addModule(std::unique_ptr<modules::ModuleSettings>&& moduleSettings) {
            auto moduleIterator = this->modules.find(moduleSettings->getModuleName());
            STORM_LOG_THROW(moduleIterator == this->modules.end(), storm::exceptions::IllegalFunctionCallException, "Unable to register module '" << moduleSettings->getModuleName() << "' because a module with the same name already exists.");
            
            // Take over the module settings object.
            std::string const& moduleName = moduleSettings->getModuleName();
            this->moduleNames.push_back(moduleName);
            this->modules.emplace(moduleSettings->getModuleName(), std::move(moduleSettings));
            auto iterator = this->modules.find(moduleName);
            std::unique_ptr<modules::ModuleSettings> const& settings = iterator->second;
            
            // Now register the options of the module.
            this->moduleOptions.emplace(moduleName, std::vector<std::shared_ptr<Option>>());
            for (auto const& option : settings->getOptions()) {
                this->addOption(option);
            }
        }
        
        void SettingsManager::addOption(std::shared_ptr<Option> const& option) {
            // First, we register to which module the given option belongs.
            auto moduleOptionIterator = this->moduleOptions.find(option->getModuleName());
            STORM_LOG_THROW(moduleOptionIterator != this->moduleOptions.end(), storm::exceptions::IllegalFunctionCallException, "Cannot add option for unknown module '" << option->getModuleName() << "'.");
            moduleOptionIterator->second.emplace_back(option);
            
            // Then, we add the option's name (and possibly short name) to the registered options. If a module prefix is
            // not required for this option, we have to add both versions to our mappings, the prefixed one and the
            // non-prefixed one.
            if (!option->getRequiresModulePrefix()) {
                bool isCompatible = this->isCompatible(option, option->getLongName(), this->longNameToOptions);
                STORM_LOG_THROW(isCompatible, storm::exceptions::IllegalFunctionCallException, "Unable to add option '" << option->getLongName() << "', because an option with the same name is incompatible with it.");
                addOptionToMap(option->getLongName(), option, this->longNameToOptions);
            }
            // For the prefixed name, we don't need a compatibility check, because a module is not allowed to register the same option twice.
            addOptionToMap(option->getModuleName() + ":" + option->getLongName(), option, this->longNameToOptions);
            longOptionNames.push_back(option->getModuleName() + ":" + option->getLongName());
            
            if (option->getHasShortName()) {
                if (!option->getRequiresModulePrefix()) {
                    bool isCompatible = this->isCompatible(option, option->getShortName(), this->shortNameToOptions);
                    STORM_LOG_THROW(isCompatible, storm::exceptions::IllegalFunctionCallException, "Unable to add option '" << option->getLongName() << "', because an option with the same name is incompatible with it.");
                    addOptionToMap(option->getShortName(), option, this->shortNameToOptions);
                }
                addOptionToMap(option->getModuleName() + ":" + option->getShortName(), option, this->shortNameToOptions);
            }
        }
        
        modules::ModuleSettings const& SettingsManager::getModule(std::string const& moduleName) const {
            auto moduleIterator = this->modules.find(moduleName);
            STORM_LOG_THROW(moduleIterator != this->modules.end(), storm::exceptions::IllegalFunctionCallException, "Cannot retrieve unknown module '" << moduleName << "'.");
            return *moduleIterator->second;
        }
        
        modules::ModuleSettings& SettingsManager::getModule(std::string const& moduleName) {
            auto moduleIterator = this->modules.find(moduleName);
            STORM_LOG_THROW(moduleIterator != this->modules.end(), storm::exceptions::IllegalFunctionCallException, "Cannot retrieve unknown module '" << moduleName << "'.");
            return *moduleIterator->second;
        }
        
        bool SettingsManager::isCompatible(std::shared_ptr<Option> const& option, std::string const& optionName, std::unordered_map<std::string, std::vector<std::shared_ptr<Option>>> const& optionMap) {
            auto optionIterator = optionMap.find(optionName);
            if (optionIterator != optionMap.end()) {
                for (auto const& otherOption : optionIterator->second) {
                    bool locallyCompatible = option->isCompatibleWith(*otherOption);
                    if (!locallyCompatible) {
                        return false;
                    }
                }
            }
            return true;
        }
        
        void SettingsManager::setOptionArguments(std::string const& optionName, std::shared_ptr<Option> option, std::vector<std::string> const& argumentCache) {
            STORM_LOG_THROW(argumentCache.size() <= option->getArgumentCount(), storm::exceptions::OptionParserException, "Too many arguments for option '" << optionName << "'.");
            
            // Now set the provided argument values one by one.
            for (uint_fast64_t i = 0; i < argumentCache.size(); ++i) {
                ArgumentBase& argument = option->getArgument(i);
                bool conversionOk = argument.setFromStringValue(argumentCache[i]);
                STORM_LOG_THROW(conversionOk, storm::exceptions::OptionParserException, "Conversion of value of argument '" << argument.getName() << "' to its type failed.");
            }
            
            // In case there are optional arguments that were not set, we set them to their default value.
            for (uint_fast64_t i = argumentCache.size(); i < option->getArgumentCount(); ++i) {
                ArgumentBase& argument = option->getArgument(i);
                argument.setFromDefaultValue();
            }
            
            option->setHasOptionBeenSet();
        }
        
        void SettingsManager::setOptionsArguments(std::string const& optionName, std::unordered_map<std::string, std::vector<std::shared_ptr<Option>>> const& optionMap, std::vector<std::string> const& argumentCache) {
            auto optionIterator = optionMap.find(optionName);
            STORM_LOG_THROW(optionIterator != optionMap.end(), storm::exceptions::OptionParserException, "Unknown option '" << optionName << "'.");
            
            // Iterate over all options and set the arguments.
            for (auto& option : optionIterator->second) {
                setOptionArguments(optionName, option, argumentCache);
            }
        }
        
        void SettingsManager::addOptionToMap(std::string const& name, std::shared_ptr<Option> const& option, std::unordered_map<std::string, std::vector<std::shared_ptr<Option>>>& optionMap) {
            auto optionIterator = optionMap.find(name);
            if (optionIterator == optionMap.end()) {
                std::vector<std::shared_ptr<Option>> optionVector;
                optionVector.push_back(option);
                optionMap.emplace(name, optionVector);
            } else {
                optionIterator->second.push_back(option);
            }
        }
        
        void SettingsManager::checkAllModules() const {
            for (auto const& nameModulePair : this->modules) {
                nameModulePair.second->check();
            }
        }
        
        std::map<std::string, std::vector<std::string>> SettingsManager::parseConfigFile(std::string const& filename) const {
            std::map<std::string, std::vector<std::string>> result;
            
            std::ifstream input(filename);
            STORM_LOG_THROW(input.good(), storm::exceptions::OptionParserException, "Could not read from config file '" << filename << "'.");

            bool globalScope = true;
            std::string activeModule = "";
            uint_fast64_t lineNumber = 1;
            for (std::string line; getline(input, line); ++lineNumber) {
                // If the first character of the line is a "[", we expect the settings of a new module to start and
                // the line to be of the shape [<module>].
                if (line.at(0) == '[') {
                    STORM_LOG_THROW(line.at(0) == '[' && line.find("]") == line.length() - 1 && line.find("[", 1) == line.npos, storm::exceptions::OptionParserException, "Illegal module name header in configuration file '" << filename << " in line " << std::to_string(lineNumber) << ". Expected [<module>] where <module> is a placeholder for a known module.");
                    
                    // Extract the module name and check whether it's a legal one.
                    std::string moduleName = line.substr(1, line.length() - 2);
                    STORM_LOG_THROW(moduleName != "" && (moduleName == "global" || (this->modules.find(moduleName) != this->modules.end())), storm::exceptions::OptionParserException, "Module header in configuration file '" << filename << " in line " << std::to_string(lineNumber) << " refers to unknown module '" << moduleName << ".");
                    
                    // If the module name is "global", we unset the currently active module and treat all options to follow as unprefixed.
                    if (moduleName == "global") {
                        globalScope = true;
                    } else {
                        activeModule = moduleName;
                        globalScope = false;
                    }
                } else {
                    // In this case, we expect the line to be of the shape o or o=a b c, where o is an option and a, b
                    // and c are the values that are supposed to be assigned to the arguments of the option.
                    std::size_t assignmentSignIndex = line.find("=");
                    bool containsAssignment = false;
                    if (assignmentSignIndex != line.npos) {
                        containsAssignment = true;
                    }
                    
                    std::string optionName;
                    if (containsAssignment) {
                        optionName = line.substr(0, assignmentSignIndex);
                    } else {
                        optionName = line;
                    }
                    
                    if (globalScope) {
                        STORM_LOG_THROW(this->longNameToOptions.find(optionName) != this->longNameToOptions.end(), storm::exceptions::OptionParserException, "Option assignment in configuration file '" << filename << " in line " << lineNumber << " refers to unknown option '" << optionName << "'.");
                    } else {
                        STORM_LOG_THROW(this->longNameToOptions.find(activeModule + ":" + optionName) != this->longNameToOptions.end(), storm::exceptions::OptionParserException, "Option assignment in configuration file '" << filename << " in line " << lineNumber << " refers to unknown option '" << activeModule << ":" <<  optionName << "'.");
                    }
                    
                    std::string fullOptionName = (!globalScope ? activeModule + ":" : "") + optionName;
                    STORM_LOG_WARN_COND(result.find(fullOptionName) == result.end(), "Option '" << fullOptionName << "' is set in line " << lineNumber << " of configuration file " << filename << ", but has been set before.");
                    
                    // If the current line is an assignment, split the right-hand side of the assignment into parts
                    // enclosed by quotation marks.
                    if (containsAssignment) {
                        std::string assignedValues = line.substr(assignmentSignIndex + 1);
                        std::vector<std::string> argumentCache;
                    
                        // As horrible as it may look, this regular expression matches either a quoted string (possibly
                        // containing escaped quotes) or a simple word (without whitespaces and quotes).
                        std::regex argumentRegex("\"(([^\\\\\"]|((\\\\\\\\)*\\\\\")|\\\\[^\"])*)\"|(([^ \\\\\"]|((\\\\\\\\)*\\\\\")|\\\\[^\"])+)");
                        boost::algorithm::trim_left(assignedValues);
                        
                        while (!assignedValues.empty()) {
                            std::smatch match;
                            bool hasMatch = std::regex_search(assignedValues, match, argumentRegex);
                            
                            // If the input could not be matched, we have a parsing error.
                            STORM_LOG_THROW(hasMatch, storm::exceptions::OptionParserException, "Parsing error in configuration file '" << filename << "' in line " << lineNumber << ". Unexpected input '" << assignedValues << "'.");

                            // Extract the matched argument and cut off the quotation marks if necessary.
                            std::string matchedArgument = std::string(match[0].first, match[0].second);
                            if (matchedArgument.at(0) == '"') {
                                matchedArgument = matchedArgument.substr(1, matchedArgument.length() - 2);
                            }
                            argumentCache.push_back(matchedArgument);
                            
                            assignedValues = assignedValues.substr(match.length());
                            boost::algorithm::trim_left(assignedValues);
                        }
                        
                        
                        // After successfully parsing the argument values, we store them in the result map.
                        result.emplace(fullOptionName, argumentCache);
                    } else {
                        // In this case, we can just insert the option to indicate it should be set (without arguments).
                        result.emplace(fullOptionName, std::vector<std::string>());
                    }
                }
            }
            
            return result;
        }
        
        SettingsManager const& manager() {
            return SettingsManager::manager();
        }
        
        SettingsManager& mutableManager() {
            return SettingsManager::manager();
        }
        
        storm::settings::modules::GeneralSettings const& generalSettings() {
            return dynamic_cast<storm::settings::modules::GeneralSettings const&>(manager().getModule(storm::settings::modules::GeneralSettings::moduleName));
        }
        
        storm::settings::modules::GeneralSettings& mutableGeneralSettings() {
            return dynamic_cast<storm::settings::modules::GeneralSettings&>(storm::settings::SettingsManager::manager().getModule(storm::settings::modules::GeneralSettings::moduleName));
        }
        
        storm::settings::modules::DebugSettings const& debugSettings()  {
            return dynamic_cast<storm::settings::modules::DebugSettings const&>(manager().getModule(storm::settings::modules::DebugSettings::moduleName));
        }
        
        storm::settings::modules::CounterexampleGeneratorSettings const& counterexampleGeneratorSettings() {
            return dynamic_cast<storm::settings::modules::CounterexampleGeneratorSettings const&>(manager().getModule(storm::settings::modules::CounterexampleGeneratorSettings::moduleName));
        }
        
        storm::settings::modules::CuddSettings const& cuddSettings() {
            return dynamic_cast<storm::settings::modules::CuddSettings const&>(manager().getModule(storm::settings::modules::CuddSettings::moduleName));
        }
        
        storm::settings::modules::GmmxxEquationSolverSettings const& gmmxxEquationSolverSettings() {
            return dynamic_cast<storm::settings::modules::GmmxxEquationSolverSettings const&>(manager().getModule(storm::settings::modules::GmmxxEquationSolverSettings::moduleName));
        }
        
        storm::settings::modules::NativeEquationSolverSettings const& nativeEquationSolverSettings() {
            return dynamic_cast<storm::settings::modules::NativeEquationSolverSettings const&>(manager().getModule(storm::settings::modules::NativeEquationSolverSettings::moduleName));
        }
        
        storm::settings::modules::BisimulationSettings const& bisimulationSettings() {
            return dynamic_cast<storm::settings::modules::BisimulationSettings const&>(manager().getModule(storm::settings::modules::BisimulationSettings::moduleName));
        }
        
        storm::settings::modules::GlpkSettings const& glpkSettings() {
            return dynamic_cast<storm::settings::modules::GlpkSettings const&>(manager().getModule(storm::settings::modules::GlpkSettings::moduleName));
        }
        
        storm::settings::modules::GurobiSettings const& gurobiSettings() {
            return dynamic_cast<storm::settings::modules::GurobiSettings const&>(manager().getModule(storm::settings::modules::GurobiSettings::moduleName));
		}

		storm::settings::modules::TopologicalValueIterationEquationSolverSettings const& topologicalValueIterationEquationSolverSettings() {
			return dynamic_cast<storm::settings::modules::TopologicalValueIterationEquationSolverSettings const&>(manager().getModule(storm::settings::modules::TopologicalValueIterationEquationSolverSettings::moduleName));
		}
        
        storm::settings::modules::ParametricSettings const& parametricSettings() {
            return dynamic_cast<storm::settings::modules::ParametricSettings const&>(manager().getModule(storm::settings::modules::ParametricSettings::moduleName));
        }

        storm::settings::modules::SparseDtmcEliminationModelCheckerSettings const& sparseDtmcEliminationModelCheckerSettings() {
            return dynamic_cast<storm::settings::modules::SparseDtmcEliminationModelCheckerSettings const&>(manager().getModule(storm::settings::modules::SparseDtmcEliminationModelCheckerSettings::moduleName));
        }
    }
}<|MERGE_RESOLUTION|>--- conflicted
+++ resolved
@@ -26,13 +26,9 @@
             this->addModule(std::unique_ptr<modules::ModuleSettings>(new modules::NativeEquationSolverSettings(*this)));
             this->addModule(std::unique_ptr<modules::ModuleSettings>(new modules::BisimulationSettings(*this)));
             this->addModule(std::unique_ptr<modules::ModuleSettings>(new modules::GlpkSettings(*this)));
-<<<<<<< HEAD
 			this->addModule(std::unique_ptr<modules::ModuleSettings>(new modules::GurobiSettings(*this)));
 			this->addModule(std::unique_ptr<modules::ModuleSettings>(new modules::TopologicalValueIterationEquationSolverSettings(*this)));
-=======
-            this->addModule(std::unique_ptr<modules::ModuleSettings>(new modules::GurobiSettings(*this)));
             this->addModule(std::unique_ptr<modules::ModuleSettings>(new modules::ParametricSettings(*this)));
->>>>>>> c3c83fbe
             this->addModule(std::unique_ptr<modules::ModuleSettings>(new modules::SparseDtmcEliminationModelCheckerSettings(*this)));
         }
         
