#include "storm/models/sparse/Pomdp.h"

namespace storm {
    namespace models {
        namespace sparse {

            template <typename ValueType, typename RewardModelType>
            Pomdp<ValueType, RewardModelType>::Pomdp(storm::storage::SparseMatrix<ValueType> const &transitionMatrix, storm::models::sparse::StateLabeling const &stateLabeling, std::unordered_map <std::string, RewardModelType> const &rewardModels) : Mdp<ValueType, RewardModelType>(transitionMatrix, stateLabeling, rewardModels, storm::models::ModelType::Pomdp) {
                computeNrObservations();
            }

            template <typename ValueType, typename RewardModelType>
            Pomdp<ValueType, RewardModelType>::Pomdp(storm::storage::SparseMatrix<ValueType> &&transitionMatrix, storm::models::sparse::StateLabeling &&stateLabeling, std::unordered_map <std::string, RewardModelType> &&rewardModels) : Mdp<ValueType, RewardModelType>(transitionMatrix, stateLabeling, rewardModels, storm::models::ModelType::Pomdp) {
                computeNrObservations();
            }

            template <typename ValueType, typename RewardModelType>
            Pomdp<ValueType, RewardModelType>::Pomdp(storm::storage::sparse::ModelComponents<ValueType, RewardModelType> const &components, bool canonicFlag) : Mdp<ValueType, RewardModelType>(components, storm::models::ModelType::Pomdp), observations(components.observabilityClasses.get()), canonicFlag(canonicFlag)  {
                computeNrObservations();
            }

            template <typename ValueType, typename RewardModelType>
            Pomdp<ValueType, RewardModelType>::Pomdp(storm::storage::sparse::ModelComponents<ValueType, RewardModelType> &&components, bool canonicFlag): Mdp<ValueType, RewardModelType>(components, storm::models::ModelType::Pomdp), observations(components.observabilityClasses.get()), canonicFlag(canonicFlag) {
                computeNrObservations();
            }

            template<typename ValueType, typename RewardModelType>
            void Pomdp<ValueType, RewardModelType>::printModelInformationToStream(std::ostream& out) const {
                this->printModelInformationHeaderToStream(out);
                out << "Choices: \t" << this->getNumberOfChoices() << std::endl;
                out << "Observations: \t" << this->nrObservations << std::endl;
                this->printModelInformationFooterToStream(out);
            }

            template<typename ValueType, typename RewardModelType>
            void Pomdp<ValueType, RewardModelType>::computeNrObservations() {
                uint64_t highestEntry = 0;
                for (uint32_t entry : observations) {
                    if (entry > highestEntry) {
                        highestEntry = entry;
                    }
                }
                nrObservations = highestEntry + 1; // Smallest entry should be zero.
                // In debug mode, ensure that every observability is used.
            }

            template<typename ValueType, typename RewardModelType>
            uint32_t Pomdp<ValueType, RewardModelType>::getObservation(uint64_t state) const {
                return observations.at(state);
            }

            template<typename ValueType, typename RewardModelType>
            uint64_t Pomdp<ValueType, RewardModelType>::getNrObservations() const {
                return nrObservations;
            }

            template<typename ValueType, typename RewardModelType>
            std::vector<uint32_t> const& Pomdp<ValueType, RewardModelType>::getObservations() const {
                return observations;
            }

            template<typename ValueType, typename RewardModelType>
<<<<<<< HEAD
            std::string Pomdp<ValueType, RewardModelType>::additionalDotStateInfo(uint64_t state) const {
                return "<" + std::to_string(getObservation(state)) + ">";
            }


            template<typename ValueType, typename RewardModelType>
            std::vector<uint64_t>
            Pomdp<ValueType, RewardModelType>::getStatesWithObservation(uint32_t observation) const {
                std::vector<uint64_t> result;
                for (uint64_t state = 0; state < this->getNumberOfStates(); ++state) {
                    if (this->getObservation(state) == observation) {
                        result.push_back(state);
                    }
                }
                return result;
            }
=======
            bool Pomdp<ValueType, RewardModelType>::isCanonic() const {
                return canonicFlag;
            };


>>>>>>> 9e13f42a



            template class Pomdp<double>;
            template class Pomdp<storm::RationalNumber>;
            template class Pomdp<double, storm::models::sparse::StandardRewardModel<storm::Interval>>;
            template class Pomdp<storm::RationalFunction>;

        }
    }
}<|MERGE_RESOLUTION|>--- conflicted
+++ resolved
@@ -60,7 +60,6 @@
             }
 
             template<typename ValueType, typename RewardModelType>
-<<<<<<< HEAD
             std::string Pomdp<ValueType, RewardModelType>::additionalDotStateInfo(uint64_t state) const {
                 return "<" + std::to_string(getObservation(state)) + ">";
             }
@@ -77,13 +76,11 @@
                 }
                 return result;
             }
-=======
+
+            template<typename ValueType, typename RewardModelType>
             bool Pomdp<ValueType, RewardModelType>::isCanonic() const {
                 return canonicFlag;
             };
-
-
->>>>>>> 9e13f42a
 
 
 
