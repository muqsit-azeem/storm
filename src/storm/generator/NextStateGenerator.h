#ifndef STORM_GENERATOR_NEXTSTATEGENERATOR_H_
#define STORM_GENERATOR_NEXTSTATEGENERATOR_H_

#include <vector>
#include <cstdint>

#include <boost/variant.hpp>

#include "storm/storage/expressions/Expression.h"
#include "storm/storage/sparse/StateStorage.h"
#include "storm/storage/expressions/ExpressionEvaluator.h"
#include "storm/storage/sparse/ChoiceOrigins.h"

#include "storm/builder/BuilderOptions.h"
#include "storm/builder/RewardModelInformation.h"

#include "storm/generator/VariableInformation.h"
#include "storm/generator/CompressedState.h"
#include "storm/generator/StateBehavior.h"

#include "storm/utility/ConstantsComparator.h"

namespace storm {
    namespace generator {
        typedef storm::builder::BuilderOptions NextStateGeneratorOptions;
        
        enum class ModelType {
            DTMC,
            CTMC,
            MDP,
            MA,
            POMDP
        };
        
        template<typename ValueType, typename StateType = uint32_t>
        class NextStateGenerator {
        public:
            typedef std::function<StateType (CompressedState const&)> StateToIdCallback;

            NextStateGenerator(storm::expressions::ExpressionManager const& expressionManager, VariableInformation const& variableInformation, NextStateGeneratorOptions const& options);
            
            /*!
             * Creates a new next state generator. This version of the constructor default-constructs the variable information.
             * Hence, the subclass is responsible for suitably initializing it in its constructor.
             */
            NextStateGenerator(storm::expressions::ExpressionManager const& expressionManager, NextStateGeneratorOptions const& options);
            
            virtual ~NextStateGenerator() = default;
            
            uint64_t getStateSize() const;
            virtual ModelType getModelType() const = 0;
            virtual bool isDeterministicModel() const = 0;
            virtual bool isDiscreteTimeModel() const = 0;
            virtual bool isPartiallyObservable() const = 0;
            virtual std::vector<StateType> getInitialStates(StateToIdCallback const& stateToIdCallback) = 0;
            
            void load(CompressedState const& state);
            virtual StateBehavior<ValueType, StateType> expand(StateToIdCallback const& stateToIdCallback) = 0;
            bool satisfies(storm::expressions::Expression const& expression) const;
            
            virtual std::size_t getNumberOfRewardModels() const = 0;
            virtual storm::builder::RewardModelInformation getRewardModelInformation(uint64_t const& index) const = 0;
            
            storm::expressions::SimpleValuation toValuation(CompressedState const& state) const;

            uint32 observabilityClass(CompressedState const& state) const;

<<<<<<< HEAD
            virtual storm::models::sparse::StateLabeling label(storm::storage::BitVectorHashMap<StateType> const& states, std::vector<StateType> const& initialStateIndices = {}, std::vector<StateType> const& deadlockStateIndices = {}) = 0;
            
=======
            virtual storm::models::sparse::StateLabeling label(storm::storage::sparse::StateStorage<StateType> const& stateStorage, std::vector<StateType> const& initialStateIndices = {}, std::vector<StateType> const& deadlockStateIndices = {}) = 0;

>>>>>>> d34a2dd9
            NextStateGeneratorOptions const& getOptions() const;
            
            virtual std::shared_ptr<storm::storage::sparse::ChoiceOrigins> generateChoiceOrigins(std::vector<boost::any>& dataForChoiceOrigins) const;
            
        protected:
            /*!
             * Creates the state labeling for the given states using the provided labels and expressions.
             */
            storm::models::sparse::StateLabeling label(storm::storage::sparse::StateStorage<StateType> const& stateStorage, std::vector<StateType> const& initialStateIndices, std::vector<StateType> const& deadlockStateIndices, std::vector<std::pair<std::string, storm::expressions::Expression>> labelsAndExpressions);
            
            void postprocess(StateBehavior<ValueType, StateType>& result);
            
            /// The options to be used for next-state generation.
            NextStateGeneratorOptions options;
            
            /// The expression manager used for evaluating expressions.
            std::shared_ptr<storm::expressions::ExpressionManager const> expressionManager;
            
            /// The expressions that define terminal states.
            std::vector<std::pair<storm::expressions::Expression, bool>> terminalStates;
            
            /// Information about how the variables are packed.
            VariableInformation variableInformation;
            
            /// An evaluator used to evaluate expressions.
            std::unique_ptr<storm::expressions::ExpressionEvaluator<ValueType>> evaluator;
            
            /// The currently loaded state.
            CompressedState const* state;
            
            /// A comparator used to compare constants.
            storm::utility::ConstantsComparator<ValueType> comparator;

            /// The mask to compute the observability class (Constructed upon first use)
            mutable storm::storage::BitVector mask;

            /// The observability classes handed out so far.
            // TODO consider using a BitVectorHashMap for this?
            mutable std::unordered_map<storm::storage::BitVector, uint32_t> observabilityMap;
        };
    }
}

#endif /* STORM_GENERATOR_NEXTSTATEGENERATOR_H_ */<|MERGE_RESOLUTION|>--- conflicted
+++ resolved
@@ -65,13 +65,8 @@
 
             uint32 observabilityClass(CompressedState const& state) const;
 
-<<<<<<< HEAD
-            virtual storm::models::sparse::StateLabeling label(storm::storage::BitVectorHashMap<StateType> const& states, std::vector<StateType> const& initialStateIndices = {}, std::vector<StateType> const& deadlockStateIndices = {}) = 0;
-            
-=======
             virtual storm::models::sparse::StateLabeling label(storm::storage::sparse::StateStorage<StateType> const& stateStorage, std::vector<StateType> const& initialStateIndices = {}, std::vector<StateType> const& deadlockStateIndices = {}) = 0;
 
->>>>>>> d34a2dd9
             NextStateGeneratorOptions const& getOptions() const;
             
             virtual std::shared_ptr<storm::storage::sparse::ChoiceOrigins> generateChoiceOrigins(std::vector<boost::any>& dataForChoiceOrigins) const;
