#include "storm/solver/StandardMinMaxLinearEquationSolver.h"

#include "storm/solver/IterativeMinMaxLinearEquationSolver.h"
#include "storm/solver/GmmxxLinearEquationSolver.h"
#include "storm/solver/EigenLinearEquationSolver.h"
#include "storm/solver/NativeLinearEquationSolver.h"
#include "storm/solver/EliminationLinearEquationSolver.h"

#include "storm/utility/vector.h"
#include "storm/utility/macros.h"
#include "storm/exceptions/InvalidSettingsException.h"
#include "storm/exceptions/InvalidStateException.h"
#include "storm/exceptions/NotImplementedException.h"
namespace storm {
    namespace solver {
        
        template<typename ValueType>
        StandardMinMaxLinearEquationSolver<ValueType>::StandardMinMaxLinearEquationSolver(storm::storage::SparseMatrix<ValueType> const& A, std::unique_ptr<LinearEquationSolverFactory<ValueType>>&& linearEquationSolverFactory) : linearEquationSolverFactory(std::move(linearEquationSolverFactory)), localA(nullptr), A(A) {
            // Intentionally left empty.
        }
        
        template<typename ValueType>
        StandardMinMaxLinearEquationSolver<ValueType>::StandardMinMaxLinearEquationSolver(storm::storage::SparseMatrix<ValueType>&& A, std::unique_ptr<LinearEquationSolverFactory<ValueType>>&& linearEquationSolverFactory) : linearEquationSolverFactory(std::move(linearEquationSolverFactory)), localA(std::make_unique<storm::storage::SparseMatrix<ValueType>>(std::move(A))), A(*localA) {
            // Intentionally left empty.
        }
        
        template<typename ValueType>
<<<<<<< HEAD
        bool StandardMinMaxLinearEquationSolver<ValueType>::solveEquations(OptimizationDirection dir, std::vector<ValueType>& x, std::vector<ValueType> const& b) const {
            switch (this->getSettings().getSolutionMethod()) {
                case StandardMinMaxLinearEquationSolverSettings<ValueType>::SolutionMethod::ValueIteration:
                    return solveEquationsValueIteration(dir, x, b);
                case StandardMinMaxLinearEquationSolverSettings<ValueType>::SolutionMethod::PolicyIteration:
                    return solveEquationsPolicyIteration(dir, x, b);
                case StandardMinMaxLinearEquationSolverSettings<ValueType>::SolutionMethod::Acyclic:
                    return solveEquationsAcyclic(dir, x, b);
                default:
                    STORM_LOG_THROW(false, storm::exceptions::InvalidSettingsException, "This solver does not implement the selected solution method");
            }
            return false;
        }
        
        template<typename ValueType>
        bool StandardMinMaxLinearEquationSolver<ValueType>::solveEquationsPolicyIteration(OptimizationDirection dir, std::vector<ValueType>& x, std::vector<ValueType> const& b) const {
            // Create the initial scheduler.
            std::vector<storm::storage::sparse::state_type> scheduler = this->hasSchedulerHint() ? this->choicesHint.get() : std::vector<storm::storage::sparse::state_type>(this->A.getRowGroupCount());
            
            // Get a vector for storing the right-hand side of the inner equation system.
            if (!auxiliaryRowGroupVector) {
                auxiliaryRowGroupVector = std::make_unique<std::vector<ValueType>>(this->A.getRowGroupCount());
            }
            std::vector<ValueType>& subB = *auxiliaryRowGroupVector;

            // Resolve the nondeterminism according to the current scheduler.
            storm::storage::SparseMatrix<ValueType> submatrix = this->A.selectRowsFromRowGroups(scheduler, true);
            submatrix.convertToEquationSystem();
            storm::utility::vector::selectVectorValues<ValueType>(subB, scheduler, this->A.getRowGroupIndices(), b);

            // Create a solver that we will use throughout the procedure. We will modify the matrix in each iteration.
            auto solver = linearEquationSolverFactory->create(std::move(submatrix));
            if (this->lowerBound) {
                solver->setLowerBound(this->lowerBound.get());
            }
            if (this->upperBound) {
                solver->setUpperBound(this->upperBound.get());
            }
            solver->setCachingEnabled(true);
            
            Status status = Status::InProgress;
            uint64_t iterations = 0;
            do {
                // Solve the equation system for the 'DTMC'.
                // FIXME: we need to remove the 0- and 1- states to make the solution unique.
                // HOWEVER: if we start with a valid scheduler, then we will never get an illegal one, because staying
                // within illegal MECs will never strictly improve the value. Is this true?
                solver->solveEquations(x, subB);
                
                // Go through the multiplication result and see whether we can improve any of the choices.
                bool schedulerImproved = false;
                for (uint_fast64_t group = 0; group < this->A.getRowGroupCount(); ++group) {
                    uint_fast64_t currentChoice = scheduler[group];
                    for (uint_fast64_t choice = this->A.getRowGroupIndices()[group]; choice < this->A.getRowGroupIndices()[group + 1]; ++choice) {
                        // If the choice is the currently selected one, we can skip it.
                        if (choice - this->A.getRowGroupIndices()[group] == currentChoice) {
                            continue;
                        }
                        
                        // Create the value of the choice.
                        ValueType choiceValue = storm::utility::zero<ValueType>();
                        for (auto const& entry : this->A.getRow(choice)) {
                            choiceValue += entry.getValue() * x[entry.getColumn()];
                        }
                        choiceValue += b[choice];
                        
                        // If the value is strictly better than the solution of the inner system, we need to improve the scheduler.
                        // TODO: If the underlying solver is not precise, this might run forever (i.e. when a state has two choices where the (exact) values are equal).
                        // only changing the scheduler if the values are not equal (modulo precision) would make this unsound.
                        if (valueImproved(dir, x[group], choiceValue)) {
                            schedulerImproved = true;
                            scheduler[group] = choice - this->A.getRowGroupIndices()[group];
                            x[group] = std::move(choiceValue);
                        }
                    }
                }
                
                // If the scheduler did not improve, we are done.
                if (!schedulerImproved) {
                    status = Status::Converged;
                } else {
                    // Update the scheduler and the solver.
                    submatrix = this->A.selectRowsFromRowGroups(scheduler, true);
                    submatrix.convertToEquationSystem();
                    storm::utility::vector::selectVectorValues<ValueType>(subB, scheduler, this->A.getRowGroupIndices(), b);
                    solver->setMatrix(std::move(submatrix));
                }
                
                // Update environment variables.
                ++iterations;
                status = updateStatusIfNotConverged(status, x, iterations);
            } while (status == Status::InProgress);
            
            reportStatus(status, iterations);
            
            // If requested, we store the scheduler for retrieval.
            if (this->isTrackSchedulerSet()) {
                this->schedulerChoices = std::move(scheduler);
            }
            
            if(!this->isCachingEnabled()) {
                clearCache();
            }
            
            return status == Status::Converged || status == Status::TerminatedEarly;
        }
        
        template<typename ValueType>
        bool StandardMinMaxLinearEquationSolver<ValueType>::valueImproved(OptimizationDirection dir, ValueType const& value1, ValueType const& value2) const {
            if (dir == OptimizationDirection::Minimize) {
                return value2 < value1;
            } else {
                return value2 > value1;
            }
        }

        template<typename ValueType>
        ValueType StandardMinMaxLinearEquationSolver<ValueType>::getPrecision() const {
            return this->getSettings().getPrecision();
        }

        template<typename ValueType>
        bool StandardMinMaxLinearEquationSolver<ValueType>::getRelative() const {
            return this->getSettings().getRelativeTerminationCriterion();
        }

        template<typename ValueType>
        bool StandardMinMaxLinearEquationSolver<ValueType>::solveEquationsValueIteration(OptimizationDirection dir, std::vector<ValueType>& x, std::vector<ValueType> const& b) const {
            if(!linEqSolverA) {
                linEqSolverA = linearEquationSolverFactory->create(A);
                linEqSolverA->setCachingEnabled(true);
            }
            
            if (!auxiliaryRowVector) {
                auxiliaryRowVector = std::make_unique<std::vector<ValueType>>(A.getRowCount());
            }
            std::vector<ValueType>& multiplyResult = *auxiliaryRowVector;
            
            if (!auxiliaryRowGroupVector) {
                auxiliaryRowGroupVector = std::make_unique<std::vector<ValueType>>(A.getRowGroupCount());
            }
            
            if (this->hasSchedulerHint()) {
                // Resolve the nondeterminism according to the scheduler hint
                storm::storage::SparseMatrix<ValueType> submatrix = this->A.selectRowsFromRowGroups(this->choicesHint.get(), true);
                submatrix.convertToEquationSystem();
                storm::utility::vector::selectVectorValues<ValueType>(*auxiliaryRowGroupVector, this->choicesHint.get(), this->A.getRowGroupIndices(), b);

                // Solve the resulting equation system.
                // Note that the linEqSolver might consider a slightly different interpretation of "equalModuloPrecision". Hence, we iteratively increase its precision.
                auto submatrixSolver = linearEquationSolverFactory->create(std::move(submatrix));
                submatrixSolver->setCachingEnabled(true);
                if (this->lowerBound) { submatrixSolver->setLowerBound(this->lowerBound.get()); }
                if (this->upperBound) { submatrixSolver->setUpperBound(this->upperBound.get()); }
                submatrixSolver->solveEquations(x, *auxiliaryRowGroupVector);
            }
            
            std::vector<ValueType>* newX = auxiliaryRowGroupVector.get();
            
            std::vector<ValueType>* currentX = &x;
            
            // Proceed with the iterations as long as the method did not converge or reach the maximum number of iterations.
            uint64_t iterations = 0;
            
            Status status = Status::InProgress;
            while (status == Status::InProgress) {
                // Compute x' = A*x + b.
                linEqSolverA->multiply(*currentX, &b, multiplyResult);
                
                // Reduce the vector x' by applying min/max for all non-deterministic choices.
                storm::utility::vector::reduceVectorMinOrMax(dir, multiplyResult, *newX, this->A.getRowGroupIndices());
                
                // Determine whether the method converged.
                if (storm::utility::vector::equalModuloPrecision<ValueType>(*currentX, *newX, this->getSettings().getPrecision(), this->getSettings().getRelativeTerminationCriterion())) {
                    status = Status::Converged;
                }
                
                // Update environment variables.
                std::swap(currentX, newX);
                ++iterations;
                status = updateStatusIfNotConverged(status, *currentX, iterations);
            }
            
            reportStatus(status, iterations);
            
            // If we performed an odd number of iterations, we need to swap the x and currentX, because the newest result
            // is currently stored in currentX, but x is the output vector.
            if (currentX == auxiliaryRowGroupVector.get()) {
                std::swap(x, *currentX);
            }
            
            // If requested, we store the scheduler for retrieval.
            if (this->isTrackSchedulerSet()) {
                // Due to a custom termination condition, it may be the case that no iterations are performed. In this
                // case we need to compute x'= A*x+b once.
                if (iterations==0) {
                    linEqSolverA->multiply(x, &b, multiplyResult);
                }
                this->schedulerChoices = std::vector<uint_fast64_t>(this->A.getRowGroupCount());
                // Reduce the multiplyResult and keep track of the choices made
                storm::utility::vector::reduceVectorMinOrMax(dir, multiplyResult, x, this->A.getRowGroupIndices(), &this->schedulerChoices.get());
            }

            if (!this->isCachingEnabled()) {
                clearCache();
            }
            
            return status == Status::Converged || status == Status::TerminatedEarly;
        }
        
        template<typename ValueType>
        bool StandardMinMaxLinearEquationSolver<ValueType>::solveEquationsAcyclic(OptimizationDirection dir, std::vector<ValueType>& x, std::vector<ValueType> const& b) const {
            uint64_t numGroups = this->A.getRowGroupCount();

            // Allocate memory for the scheduler (if required)
            if (this->isTrackSchedulerSet()) {
                if (this->schedulerChoices) {
                    this->schedulerChoices->resize(numGroups);
                } else {
                    this->schedulerChoices = std::vector<uint_fast64_t>(numGroups);
                }
            }
            
            // We now compute a topological sort of the row groups.
            // If caching is enabled, it might be possible to obtain this sort from the cache.
            if (this->isCachingEnabled()) {
                if (rowGroupOrdering) {
                    for (auto const& group : *rowGroupOrdering) {
                        computeOptimalValueForRowGroup(group, dir, x, b, this->isTrackSchedulerSet() ? &this->schedulerChoices.get()[group] : nullptr);
                    }
                    return true;
                } else {
                    rowGroupOrdering = std::make_unique<std::vector<uint64_t>>();
                    rowGroupOrdering->reserve(numGroups);
                }
            }
            
            auto transposedMatrix = this->A.transpose(true);
            
            // We store the groups that have already been processed, i.e., the groups for which x[group] was already set to the correct value.
            storm::storage::BitVector processedGroups(numGroups, false);
            // Furthermore, we keep track of all candidate groups for which we still need to check whether this group can be processed now.
            // A group can be processed if all successors have already been processed.
            // Notice that the BitVector candidates is considered in a reversed way, i.e., group i is a candidate iff candidates.get(numGroups - i - 1) is true.
            // This is due to the observation that groups with higher indices usually need to be processed earlier.
            storm::storage::BitVector candidates(numGroups, true);
            uint64_t candidate = numGroups - 1;
            for (uint64_t numCandidates = candidates.size(); numCandidates > 0; --numCandidates) {
                candidates.set(numGroups - candidate - 1, false);
                
                // Check if the candidate row group has an unprocessed successor
                bool hasUnprocessedSuccessor = false;
                for (auto const& entry : this->A.getRowGroup(candidate)) {
                    if (!processedGroups.get(entry.getColumn())) {
                        hasUnprocessedSuccessor = true;
                        break;
                    }
                }
                
                uint64_t nextCandidate = numGroups - candidates.getNextSetIndex(numGroups - candidate - 1 + 1) - 1;
                
                if (!hasUnprocessedSuccessor) {
                    // This candidate can be processed.
                    processedGroups.set(candidate);
                    computeOptimalValueForRowGroup(candidate, dir, x, b, this->isTrackSchedulerSet() ? &this->schedulerChoices.get()[candidate] : nullptr);
                    if (this->isCachingEnabled()) {
                        rowGroupOrdering->push_back(candidate);
                    }
                    
                    // Add new candidates
                    for (auto const& predecessorEntry : transposedMatrix.getRow(candidate)) {
                        uint64_t predecessor = predecessorEntry.getColumn();
                        if (!candidates.get(numGroups - predecessor - 1)) {
                            candidates.set(numGroups - predecessor - 1, true);
                            nextCandidate = std::max(nextCandidate, predecessor);
                            ++numCandidates;
                        }
                    }
                }
                candidate = nextCandidate;
            }
            
            assert(candidates.empty());
            STORM_LOG_THROW(processedGroups.full(), storm::exceptions::InvalidOperationException, "The MinMax equation system is not acyclic.");
            return true;
        }
        
        template<typename ValueType>
        void StandardMinMaxLinearEquationSolver<ValueType>::computeOptimalValueForRowGroup(uint_fast64_t group, OptimizationDirection dir, std::vector<ValueType>& x, std::vector<ValueType> const& b, uint_fast64_t* choice) const {
            uint64_t row = this->A.getRowGroupIndices()[group];
            uint64_t groupEnd = this->A.getRowGroupIndices()[group + 1];
            assert(row != groupEnd);
            
            auto bIt = b.begin() + row;
            ValueType& xi = x[group];
            xi = this->A.multiplyRowWithVector(row, x) + *bIt;
            uint64_t optimalRow = row;
            
            for (++row, ++bIt; row < groupEnd; ++row, ++bIt) {
                ValueType choiceVal = this->A.multiplyRowWithVector(row, x) + *bIt;
                if (minimize(dir)) {
                    if (choiceVal < xi) {
                        xi = choiceVal;
                        optimalRow = row;
                    }
                } else {
                    if (choiceVal > xi) {
                        xi = choiceVal;
                        optimalRow = row;
                    }
                }
            }
            if (choice != nullptr) {
                *choice = optimalRow - this->A.getRowGroupIndices()[group];
            }
        }

        template<typename ValueType>
=======
>>>>>>> 07fe0a8e
        void StandardMinMaxLinearEquationSolver<ValueType>::repeatedMultiply(OptimizationDirection dir, std::vector<ValueType>& x, std::vector<ValueType> const* b, uint_fast64_t n) const {
            if (!linEqSolverA) {
                linEqSolverA = linearEquationSolverFactory->create(A);
                linEqSolverA->setCachingEnabled(true);
            }
            
            if (!auxiliaryRowVector) {
                auxiliaryRowVector = std::make_unique<std::vector<ValueType>>(A.getRowCount());
            }
            std::vector<ValueType>& multiplyResult = *auxiliaryRowVector;
            
            for (uint64_t i = 0; i < n; ++i) {
                linEqSolverA->multiply(x, b, multiplyResult);
                
                // Reduce the vector x' by applying min/max for all non-deterministic choices as given by the topmost
                // element of the min/max operator stack.
                storm::utility::vector::reduceVectorMinOrMax(dir, multiplyResult, x, this->A.getRowGroupIndices());
            }
            
            if (!this->isCachingEnabled()) {
                clearCache();
            }
        }
        
        template<typename ValueType>
        void StandardMinMaxLinearEquationSolver<ValueType>::clearCache() const {
            linEqSolverA.reset();
            auxiliaryRowVector.reset();
            MinMaxLinearEquationSolver<ValueType>::clearCache();
        }

        template<typename ValueType>
        StandardMinMaxLinearEquationSolverFactory<ValueType>::StandardMinMaxLinearEquationSolverFactory(MinMaxMethodSelection const& method, bool trackScheduler) : MinMaxLinearEquationSolverFactory<ValueType>(method, trackScheduler), linearEquationSolverFactory(std::make_unique<GeneralLinearEquationSolverFactory<ValueType>>()) {
            // Intentionally left empty.
        }
        
        template<typename ValueType>
        StandardMinMaxLinearEquationSolverFactory<ValueType>::StandardMinMaxLinearEquationSolverFactory(std::unique_ptr<LinearEquationSolverFactory<ValueType>>&& linearEquationSolverFactory, MinMaxMethodSelection const& method, bool trackScheduler) : MinMaxLinearEquationSolverFactory<ValueType>(method, trackScheduler), linearEquationSolverFactory(std::move(linearEquationSolverFactory)) {
            // Intentionally left empty.
        }
        
        template<typename ValueType>
        StandardMinMaxLinearEquationSolverFactory<ValueType>::StandardMinMaxLinearEquationSolverFactory(EquationSolverType const& solverType, MinMaxMethodSelection const& method, bool trackScheduler) : MinMaxLinearEquationSolverFactory<ValueType>(method, trackScheduler) {
            switch (solverType) {
                case EquationSolverType::Gmmxx: linearEquationSolverFactory = std::make_unique<GmmxxLinearEquationSolverFactory<ValueType>>(); break;
                case EquationSolverType::Eigen: linearEquationSolverFactory = std::make_unique<EigenLinearEquationSolverFactory<ValueType>>(); break;
                case EquationSolverType::Native: linearEquationSolverFactory = std::make_unique<NativeLinearEquationSolverFactory<ValueType>>(); break;
                case EquationSolverType::Elimination: linearEquationSolverFactory = std::make_unique<EliminationLinearEquationSolverFactory<ValueType>>(); break;
            }
        }
        
#ifdef STORM_HAVE_CARL
        template<>
        StandardMinMaxLinearEquationSolverFactory<storm::RationalNumber>::StandardMinMaxLinearEquationSolverFactory(EquationSolverType const& solverType, MinMaxMethodSelection const& method, bool trackScheduler) : MinMaxLinearEquationSolverFactory<storm::RationalNumber>(method, trackScheduler) {
            switch (solverType) {
                case  EquationSolverType::Eigen: linearEquationSolverFactory = std::make_unique<EigenLinearEquationSolverFactory<storm::RationalNumber>>(); break;
                case  EquationSolverType::Elimination: linearEquationSolverFactory = std::make_unique<EliminationLinearEquationSolverFactory<storm::RationalNumber>>(); break;
                default:
                    STORM_LOG_THROW(false, storm::exceptions::InvalidSettingsException, "Cannot create the requested solver for this data type.");
            }
        }
#endif
        
        template<typename ValueType>
        std::unique_ptr<MinMaxLinearEquationSolver<ValueType>> StandardMinMaxLinearEquationSolverFactory<ValueType>::create(storm::storage::SparseMatrix<ValueType> const& matrix) const {
            STORM_LOG_ASSERT(linearEquationSolverFactory, "Linear equation solver factory not initialized.");
            
            std::unique_ptr<MinMaxLinearEquationSolver<ValueType>> result;
            auto method = this->getMinMaxMethod();
            if (method == MinMaxMethod::ValueIteration || method == MinMaxMethod::PolicyIteration || method == MinMaxMethod::Acyclic) {
                IterativeMinMaxLinearEquationSolverSettings<ValueType> iterativeSolverSettings;
                iterativeSolverSettings.setSolutionMethod(method);
                result = std::make_unique<IterativeMinMaxLinearEquationSolver<ValueType>>(matrix, linearEquationSolverFactory->clone(), iterativeSolverSettings);
            } else {
                STORM_LOG_THROW(false, storm::exceptions::InvalidSettingsException, "Unsupported technique.");
            }
            result->setTrackScheduler(this->isTrackSchedulerSet());
            return result;
        }
        
        template<typename ValueType>
        std::unique_ptr<MinMaxLinearEquationSolver<ValueType>> StandardMinMaxLinearEquationSolverFactory<ValueType>::create(storm::storage::SparseMatrix<ValueType>&& matrix) const {
           STORM_LOG_ASSERT(linearEquationSolverFactory, "Linear equation solver factory not initialized.");
            
            std::unique_ptr<MinMaxLinearEquationSolver<ValueType>> result;
            auto method = this->getMinMaxMethod();
            if (method == MinMaxMethod::ValueIteration || method == MinMaxMethod::PolicyIteration || method == MinMaxMethod::Acyclic) {
                IterativeMinMaxLinearEquationSolverSettings<ValueType> iterativeSolverSettings;
                iterativeSolverSettings.setSolutionMethod(method);
                result = std::make_unique<IterativeMinMaxLinearEquationSolver<ValueType>>(std::move(matrix), linearEquationSolverFactory->clone(), iterativeSolverSettings);
            } else {
                STORM_LOG_THROW(false, storm::exceptions::InvalidSettingsException, "Unsupported technique.");
            }
            result->setTrackScheduler(this->isTrackSchedulerSet());
            return result;
        }
        
        template<typename ValueType>
        GmmxxMinMaxLinearEquationSolverFactory<ValueType>::GmmxxMinMaxLinearEquationSolverFactory(MinMaxMethodSelection const& method, bool trackScheduler) : StandardMinMaxLinearEquationSolverFactory<ValueType>(EquationSolverType::Gmmxx, method, trackScheduler) {
            // Intentionally left empty.
        }
        
        template<typename ValueType>
        EigenMinMaxLinearEquationSolverFactory<ValueType>::EigenMinMaxLinearEquationSolverFactory(MinMaxMethodSelection const& method, bool trackScheduler) : StandardMinMaxLinearEquationSolverFactory<ValueType>(EquationSolverType::Eigen, method, trackScheduler) {
            // Intentionally left empty.
        }
        
        template<typename ValueType>
        NativeMinMaxLinearEquationSolverFactory<ValueType>::NativeMinMaxLinearEquationSolverFactory(MinMaxMethodSelection const& method, bool trackScheduler) : StandardMinMaxLinearEquationSolverFactory<ValueType>(EquationSolverType::Native, method, trackScheduler) {
            // Intentionally left empty.
        }
        
        template<typename ValueType>
        EliminationMinMaxLinearEquationSolverFactory<ValueType>::EliminationMinMaxLinearEquationSolverFactory(MinMaxMethodSelection const& method, bool trackScheduler) : StandardMinMaxLinearEquationSolverFactory<ValueType>(EquationSolverType::Elimination, method, trackScheduler) {
            // Intentionally left empty.
        }
        
        template class StandardMinMaxLinearEquationSolver<double>;
        template class StandardMinMaxLinearEquationSolverFactory<double>;
        template class GmmxxMinMaxLinearEquationSolverFactory<double>;
        template class EigenMinMaxLinearEquationSolverFactory<double>;
        template class NativeMinMaxLinearEquationSolverFactory<double>;
        template class EliminationMinMaxLinearEquationSolverFactory<double>;
        
#ifdef STORM_HAVE_CARL
        template class StandardMinMaxLinearEquationSolver<storm::RationalNumber>;
        template class StandardMinMaxLinearEquationSolverFactory<storm::RationalNumber>;
        template class EigenMinMaxLinearEquationSolverFactory<storm::RationalNumber>;
        template class EliminationMinMaxLinearEquationSolverFactory<storm::RationalNumber>;
#endif
    }
}<|MERGE_RESOLUTION|>--- conflicted
+++ resolved
@@ -25,327 +25,6 @@
         }
         
         template<typename ValueType>
-<<<<<<< HEAD
-        bool StandardMinMaxLinearEquationSolver<ValueType>::solveEquations(OptimizationDirection dir, std::vector<ValueType>& x, std::vector<ValueType> const& b) const {
-            switch (this->getSettings().getSolutionMethod()) {
-                case StandardMinMaxLinearEquationSolverSettings<ValueType>::SolutionMethod::ValueIteration:
-                    return solveEquationsValueIteration(dir, x, b);
-                case StandardMinMaxLinearEquationSolverSettings<ValueType>::SolutionMethod::PolicyIteration:
-                    return solveEquationsPolicyIteration(dir, x, b);
-                case StandardMinMaxLinearEquationSolverSettings<ValueType>::SolutionMethod::Acyclic:
-                    return solveEquationsAcyclic(dir, x, b);
-                default:
-                    STORM_LOG_THROW(false, storm::exceptions::InvalidSettingsException, "This solver does not implement the selected solution method");
-            }
-            return false;
-        }
-        
-        template<typename ValueType>
-        bool StandardMinMaxLinearEquationSolver<ValueType>::solveEquationsPolicyIteration(OptimizationDirection dir, std::vector<ValueType>& x, std::vector<ValueType> const& b) const {
-            // Create the initial scheduler.
-            std::vector<storm::storage::sparse::state_type> scheduler = this->hasSchedulerHint() ? this->choicesHint.get() : std::vector<storm::storage::sparse::state_type>(this->A.getRowGroupCount());
-            
-            // Get a vector for storing the right-hand side of the inner equation system.
-            if (!auxiliaryRowGroupVector) {
-                auxiliaryRowGroupVector = std::make_unique<std::vector<ValueType>>(this->A.getRowGroupCount());
-            }
-            std::vector<ValueType>& subB = *auxiliaryRowGroupVector;
-
-            // Resolve the nondeterminism according to the current scheduler.
-            storm::storage::SparseMatrix<ValueType> submatrix = this->A.selectRowsFromRowGroups(scheduler, true);
-            submatrix.convertToEquationSystem();
-            storm::utility::vector::selectVectorValues<ValueType>(subB, scheduler, this->A.getRowGroupIndices(), b);
-
-            // Create a solver that we will use throughout the procedure. We will modify the matrix in each iteration.
-            auto solver = linearEquationSolverFactory->create(std::move(submatrix));
-            if (this->lowerBound) {
-                solver->setLowerBound(this->lowerBound.get());
-            }
-            if (this->upperBound) {
-                solver->setUpperBound(this->upperBound.get());
-            }
-            solver->setCachingEnabled(true);
-            
-            Status status = Status::InProgress;
-            uint64_t iterations = 0;
-            do {
-                // Solve the equation system for the 'DTMC'.
-                // FIXME: we need to remove the 0- and 1- states to make the solution unique.
-                // HOWEVER: if we start with a valid scheduler, then we will never get an illegal one, because staying
-                // within illegal MECs will never strictly improve the value. Is this true?
-                solver->solveEquations(x, subB);
-                
-                // Go through the multiplication result and see whether we can improve any of the choices.
-                bool schedulerImproved = false;
-                for (uint_fast64_t group = 0; group < this->A.getRowGroupCount(); ++group) {
-                    uint_fast64_t currentChoice = scheduler[group];
-                    for (uint_fast64_t choice = this->A.getRowGroupIndices()[group]; choice < this->A.getRowGroupIndices()[group + 1]; ++choice) {
-                        // If the choice is the currently selected one, we can skip it.
-                        if (choice - this->A.getRowGroupIndices()[group] == currentChoice) {
-                            continue;
-                        }
-                        
-                        // Create the value of the choice.
-                        ValueType choiceValue = storm::utility::zero<ValueType>();
-                        for (auto const& entry : this->A.getRow(choice)) {
-                            choiceValue += entry.getValue() * x[entry.getColumn()];
-                        }
-                        choiceValue += b[choice];
-                        
-                        // If the value is strictly better than the solution of the inner system, we need to improve the scheduler.
-                        // TODO: If the underlying solver is not precise, this might run forever (i.e. when a state has two choices where the (exact) values are equal).
-                        // only changing the scheduler if the values are not equal (modulo precision) would make this unsound.
-                        if (valueImproved(dir, x[group], choiceValue)) {
-                            schedulerImproved = true;
-                            scheduler[group] = choice - this->A.getRowGroupIndices()[group];
-                            x[group] = std::move(choiceValue);
-                        }
-                    }
-                }
-                
-                // If the scheduler did not improve, we are done.
-                if (!schedulerImproved) {
-                    status = Status::Converged;
-                } else {
-                    // Update the scheduler and the solver.
-                    submatrix = this->A.selectRowsFromRowGroups(scheduler, true);
-                    submatrix.convertToEquationSystem();
-                    storm::utility::vector::selectVectorValues<ValueType>(subB, scheduler, this->A.getRowGroupIndices(), b);
-                    solver->setMatrix(std::move(submatrix));
-                }
-                
-                // Update environment variables.
-                ++iterations;
-                status = updateStatusIfNotConverged(status, x, iterations);
-            } while (status == Status::InProgress);
-            
-            reportStatus(status, iterations);
-            
-            // If requested, we store the scheduler for retrieval.
-            if (this->isTrackSchedulerSet()) {
-                this->schedulerChoices = std::move(scheduler);
-            }
-            
-            if(!this->isCachingEnabled()) {
-                clearCache();
-            }
-            
-            return status == Status::Converged || status == Status::TerminatedEarly;
-        }
-        
-        template<typename ValueType>
-        bool StandardMinMaxLinearEquationSolver<ValueType>::valueImproved(OptimizationDirection dir, ValueType const& value1, ValueType const& value2) const {
-            if (dir == OptimizationDirection::Minimize) {
-                return value2 < value1;
-            } else {
-                return value2 > value1;
-            }
-        }
-
-        template<typename ValueType>
-        ValueType StandardMinMaxLinearEquationSolver<ValueType>::getPrecision() const {
-            return this->getSettings().getPrecision();
-        }
-
-        template<typename ValueType>
-        bool StandardMinMaxLinearEquationSolver<ValueType>::getRelative() const {
-            return this->getSettings().getRelativeTerminationCriterion();
-        }
-
-        template<typename ValueType>
-        bool StandardMinMaxLinearEquationSolver<ValueType>::solveEquationsValueIteration(OptimizationDirection dir, std::vector<ValueType>& x, std::vector<ValueType> const& b) const {
-            if(!linEqSolverA) {
-                linEqSolverA = linearEquationSolverFactory->create(A);
-                linEqSolverA->setCachingEnabled(true);
-            }
-            
-            if (!auxiliaryRowVector) {
-                auxiliaryRowVector = std::make_unique<std::vector<ValueType>>(A.getRowCount());
-            }
-            std::vector<ValueType>& multiplyResult = *auxiliaryRowVector;
-            
-            if (!auxiliaryRowGroupVector) {
-                auxiliaryRowGroupVector = std::make_unique<std::vector<ValueType>>(A.getRowGroupCount());
-            }
-            
-            if (this->hasSchedulerHint()) {
-                // Resolve the nondeterminism according to the scheduler hint
-                storm::storage::SparseMatrix<ValueType> submatrix = this->A.selectRowsFromRowGroups(this->choicesHint.get(), true);
-                submatrix.convertToEquationSystem();
-                storm::utility::vector::selectVectorValues<ValueType>(*auxiliaryRowGroupVector, this->choicesHint.get(), this->A.getRowGroupIndices(), b);
-
-                // Solve the resulting equation system.
-                // Note that the linEqSolver might consider a slightly different interpretation of "equalModuloPrecision". Hence, we iteratively increase its precision.
-                auto submatrixSolver = linearEquationSolverFactory->create(std::move(submatrix));
-                submatrixSolver->setCachingEnabled(true);
-                if (this->lowerBound) { submatrixSolver->setLowerBound(this->lowerBound.get()); }
-                if (this->upperBound) { submatrixSolver->setUpperBound(this->upperBound.get()); }
-                submatrixSolver->solveEquations(x, *auxiliaryRowGroupVector);
-            }
-            
-            std::vector<ValueType>* newX = auxiliaryRowGroupVector.get();
-            
-            std::vector<ValueType>* currentX = &x;
-            
-            // Proceed with the iterations as long as the method did not converge or reach the maximum number of iterations.
-            uint64_t iterations = 0;
-            
-            Status status = Status::InProgress;
-            while (status == Status::InProgress) {
-                // Compute x' = A*x + b.
-                linEqSolverA->multiply(*currentX, &b, multiplyResult);
-                
-                // Reduce the vector x' by applying min/max for all non-deterministic choices.
-                storm::utility::vector::reduceVectorMinOrMax(dir, multiplyResult, *newX, this->A.getRowGroupIndices());
-                
-                // Determine whether the method converged.
-                if (storm::utility::vector::equalModuloPrecision<ValueType>(*currentX, *newX, this->getSettings().getPrecision(), this->getSettings().getRelativeTerminationCriterion())) {
-                    status = Status::Converged;
-                }
-                
-                // Update environment variables.
-                std::swap(currentX, newX);
-                ++iterations;
-                status = updateStatusIfNotConverged(status, *currentX, iterations);
-            }
-            
-            reportStatus(status, iterations);
-            
-            // If we performed an odd number of iterations, we need to swap the x and currentX, because the newest result
-            // is currently stored in currentX, but x is the output vector.
-            if (currentX == auxiliaryRowGroupVector.get()) {
-                std::swap(x, *currentX);
-            }
-            
-            // If requested, we store the scheduler for retrieval.
-            if (this->isTrackSchedulerSet()) {
-                // Due to a custom termination condition, it may be the case that no iterations are performed. In this
-                // case we need to compute x'= A*x+b once.
-                if (iterations==0) {
-                    linEqSolverA->multiply(x, &b, multiplyResult);
-                }
-                this->schedulerChoices = std::vector<uint_fast64_t>(this->A.getRowGroupCount());
-                // Reduce the multiplyResult and keep track of the choices made
-                storm::utility::vector::reduceVectorMinOrMax(dir, multiplyResult, x, this->A.getRowGroupIndices(), &this->schedulerChoices.get());
-            }
-
-            if (!this->isCachingEnabled()) {
-                clearCache();
-            }
-            
-            return status == Status::Converged || status == Status::TerminatedEarly;
-        }
-        
-        template<typename ValueType>
-        bool StandardMinMaxLinearEquationSolver<ValueType>::solveEquationsAcyclic(OptimizationDirection dir, std::vector<ValueType>& x, std::vector<ValueType> const& b) const {
-            uint64_t numGroups = this->A.getRowGroupCount();
-
-            // Allocate memory for the scheduler (if required)
-            if (this->isTrackSchedulerSet()) {
-                if (this->schedulerChoices) {
-                    this->schedulerChoices->resize(numGroups);
-                } else {
-                    this->schedulerChoices = std::vector<uint_fast64_t>(numGroups);
-                }
-            }
-            
-            // We now compute a topological sort of the row groups.
-            // If caching is enabled, it might be possible to obtain this sort from the cache.
-            if (this->isCachingEnabled()) {
-                if (rowGroupOrdering) {
-                    for (auto const& group : *rowGroupOrdering) {
-                        computeOptimalValueForRowGroup(group, dir, x, b, this->isTrackSchedulerSet() ? &this->schedulerChoices.get()[group] : nullptr);
-                    }
-                    return true;
-                } else {
-                    rowGroupOrdering = std::make_unique<std::vector<uint64_t>>();
-                    rowGroupOrdering->reserve(numGroups);
-                }
-            }
-            
-            auto transposedMatrix = this->A.transpose(true);
-            
-            // We store the groups that have already been processed, i.e., the groups for which x[group] was already set to the correct value.
-            storm::storage::BitVector processedGroups(numGroups, false);
-            // Furthermore, we keep track of all candidate groups for which we still need to check whether this group can be processed now.
-            // A group can be processed if all successors have already been processed.
-            // Notice that the BitVector candidates is considered in a reversed way, i.e., group i is a candidate iff candidates.get(numGroups - i - 1) is true.
-            // This is due to the observation that groups with higher indices usually need to be processed earlier.
-            storm::storage::BitVector candidates(numGroups, true);
-            uint64_t candidate = numGroups - 1;
-            for (uint64_t numCandidates = candidates.size(); numCandidates > 0; --numCandidates) {
-                candidates.set(numGroups - candidate - 1, false);
-                
-                // Check if the candidate row group has an unprocessed successor
-                bool hasUnprocessedSuccessor = false;
-                for (auto const& entry : this->A.getRowGroup(candidate)) {
-                    if (!processedGroups.get(entry.getColumn())) {
-                        hasUnprocessedSuccessor = true;
-                        break;
-                    }
-                }
-                
-                uint64_t nextCandidate = numGroups - candidates.getNextSetIndex(numGroups - candidate - 1 + 1) - 1;
-                
-                if (!hasUnprocessedSuccessor) {
-                    // This candidate can be processed.
-                    processedGroups.set(candidate);
-                    computeOptimalValueForRowGroup(candidate, dir, x, b, this->isTrackSchedulerSet() ? &this->schedulerChoices.get()[candidate] : nullptr);
-                    if (this->isCachingEnabled()) {
-                        rowGroupOrdering->push_back(candidate);
-                    }
-                    
-                    // Add new candidates
-                    for (auto const& predecessorEntry : transposedMatrix.getRow(candidate)) {
-                        uint64_t predecessor = predecessorEntry.getColumn();
-                        if (!candidates.get(numGroups - predecessor - 1)) {
-                            candidates.set(numGroups - predecessor - 1, true);
-                            nextCandidate = std::max(nextCandidate, predecessor);
-                            ++numCandidates;
-                        }
-                    }
-                }
-                candidate = nextCandidate;
-            }
-            
-            assert(candidates.empty());
-            STORM_LOG_THROW(processedGroups.full(), storm::exceptions::InvalidOperationException, "The MinMax equation system is not acyclic.");
-            return true;
-        }
-        
-        template<typename ValueType>
-        void StandardMinMaxLinearEquationSolver<ValueType>::computeOptimalValueForRowGroup(uint_fast64_t group, OptimizationDirection dir, std::vector<ValueType>& x, std::vector<ValueType> const& b, uint_fast64_t* choice) const {
-            uint64_t row = this->A.getRowGroupIndices()[group];
-            uint64_t groupEnd = this->A.getRowGroupIndices()[group + 1];
-            assert(row != groupEnd);
-            
-            auto bIt = b.begin() + row;
-            ValueType& xi = x[group];
-            xi = this->A.multiplyRowWithVector(row, x) + *bIt;
-            uint64_t optimalRow = row;
-            
-            for (++row, ++bIt; row < groupEnd; ++row, ++bIt) {
-                ValueType choiceVal = this->A.multiplyRowWithVector(row, x) + *bIt;
-                if (minimize(dir)) {
-                    if (choiceVal < xi) {
-                        xi = choiceVal;
-                        optimalRow = row;
-                    }
-                } else {
-                    if (choiceVal > xi) {
-                        xi = choiceVal;
-                        optimalRow = row;
-                    }
-                }
-            }
-            if (choice != nullptr) {
-                *choice = optimalRow - this->A.getRowGroupIndices()[group];
-            }
-        }
-
-        template<typename ValueType>
-=======
->>>>>>> 07fe0a8e
         void StandardMinMaxLinearEquationSolver<ValueType>::repeatedMultiply(OptimizationDirection dir, std::vector<ValueType>& x, std::vector<ValueType> const* b, uint_fast64_t n) const {
             if (!linEqSolverA) {
                 linEqSolverA = linearEquationSolverFactory->create(A);
