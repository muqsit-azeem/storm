--- conflicted
+++ resolved
@@ -59,7 +59,7 @@
         }
 
         template<typename ValueType>
-        bool IterativeMinMaxLinearEquationSolver<ValueType>::solveInducedEquationSystem(std::unique_ptr<LinearEquationSolver<ValueType>>& linearEquationSolver, std::vector<uint64_t> const& scheduler, std::vector<ValueType>& x, std::vector<ValueType>& subB, std::vector<ValueType> const& originalB) const {
+        bool IterativeMinMaxLinearEquationSolver<ValueType>::solveInducedEquationSystem(Environment const& env, std::unique_ptr<LinearEquationSolver<ValueType>>& linearEquationSolver, std::vector<uint64_t> const& scheduler, std::vector<ValueType>& x, std::vector<ValueType>& subB, std::vector<ValueType> const& originalB) const {
             assert(subB.size() == x.size());
             
             // Resolve the nondeterminism according to the given scheduler.
@@ -90,7 +90,7 @@
         }
         
         template<typename ValueType>
-        bool IterativeMinMaxLinearEquationSolver<ValueType>::solveEquationsPolicyIteration(OptimizationDirection dir, std::vector<ValueType>& x, std::vector<ValueType> const& b) const {
+        bool IterativeMinMaxLinearEquationSolver<ValueType>::solveEquationsPolicyIteration(Environment const& env, OptimizationDirection dir, std::vector<ValueType>& x, std::vector<ValueType> const& b) const {
             // Create the initial scheduler.
             std::vector<storm::storage::sparse::state_type> scheduler = this->hasInitialScheduler() ? this->getInitialScheduler() : std::vector<storm::storage::sparse::state_type>(this->A->getRowGroupCount());
             
@@ -108,7 +108,7 @@
             this->startMeasureProgress();
             do {
                 // Solve the equation system for the 'DTMC'.
-                solveInducedEquationSystem(solver, scheduler, x, subB, b);
+                solveInducedEquationSystem(env, solver, scheduler, x, subB, b);
                 
                 // Go through the multiplication result and see whether we can improve any of the choices.
                 bool schedulerImproved = false;
@@ -174,7 +174,6 @@
             }
         }
 
-<<<<<<< HEAD
         MinMaxMethod getMethod(Environment const& env, bool isExactMode) {
             // Adjust the method if none was specified and we are using rational numbers.
             auto method = env.solver().minMax().getMethod();
@@ -187,25 +186,8 @@
                     STORM_LOG_WARN("The selected solution method does not guarantee exact results.");
                 }
             }
-    
             STORM_LOG_THROW(method == MinMaxMethod::ValueIteration || method == MinMaxMethod::PolicyIteration || method == MinMaxMethod::RationalSearch, storm::exceptions::InvalidEnvironmentException, "This solver does not support the selected method.");
-            
             return method;
-=======
-        template<typename ValueType>
-        ValueType IterativeMinMaxLinearEquationSolver<ValueType>::getPrecision() const {
-            return this->getSettings().getPrecision();
-        }
-
-        template<typename ValueType>
-        void IterativeMinMaxLinearEquationSolver<ValueType>::setPrecision(ValueType const& precision) {
-            settings.setPrecision(precision);
-        }
-
-        template<typename ValueType>
-        bool IterativeMinMaxLinearEquationSolver<ValueType>::getRelative() const {
-            return this->getSettings().getRelativeTerminationCriterion();
->>>>>>> 31ba64f0
         }
         
         template<typename ValueType>
@@ -319,7 +301,7 @@
             if (this->hasInitialScheduler()) {
                 // Solve the equation system induced by the initial scheduler.
                 std::unique_ptr<storm::solver::LinearEquationSolver<ValueType>> linEqSolver;
-                solveInducedEquationSystem(linEqSolver, this->getInitialScheduler(), x, *auxiliaryRowGroupVector, b);
+                solveInducedEquationSystem(env, linEqSolver, this->getInitialScheduler(), x, *auxiliaryRowGroupVector, b);
                 // If we were given an initial scheduler and are maximizing (minimizing), our current solution becomes
                 // always less-or-equal (greater-or-equal) than the actual solution.
                 guarantee = maximize(dir) ? SolverGuarantee::LessOrEqual : SolverGuarantee::GreaterOrEqual;
