 #include "storm/modelchecker/prctl/helper/SparseMdpPrctlHelper.h"

#include "storm/modelchecker/results/ExplicitQuantitativeCheckResult.h"
#include "storm/modelchecker/hints/ExplicitModelCheckerHint.h"

#include "storm/models/sparse/StandardRewardModel.h"

#include "storm/storage/MaximalEndComponentDecomposition.h"

#include "storm/utility/macros.h"
#include "storm/utility/vector.h"
#include "storm/utility/graph.h"

#include "storm/storage/expressions/Variable.h"
#include "storm/storage/expressions/Expression.h"
#include "storm/storage/TotalScheduler.h"

#include "storm/solver/MinMaxLinearEquationSolver.h"
#include "storm/solver/LpSolver.h"

#include "storm/exceptions/InvalidStateException.h"
#include "storm/exceptions/InvalidPropertyException.h"
#include "storm/exceptions/InvalidSettingsException.h"
#include "storm/exceptions/IllegalFunctionCallException.h"

namespace storm {
    namespace modelchecker {
        namespace helper {

            template<typename ValueType>
            std::vector<ValueType> SparseMdpPrctlHelper<ValueType>::computeBoundedUntilProbabilities(OptimizationDirection dir, storm::storage::SparseMatrix<ValueType> const& transitionMatrix, storm::storage::SparseMatrix<ValueType> const& backwardTransitions, storm::storage::BitVector const& phiStates, storm::storage::BitVector const& psiStates, uint_fast64_t stepBound, storm::solver::MinMaxLinearEquationSolverFactory<ValueType> const& minMaxLinearEquationSolverFactory) {
                std::vector<ValueType> result(transitionMatrix.getRowGroupCount(), storm::utility::zero<ValueType>());
                
                // Determine the states that have 0 probability of reaching the target states.
                storm::storage::BitVector maybeStates;
                if (dir == OptimizationDirection::Minimize) {
                    maybeStates = storm::utility::graph::performProbGreater0A(transitionMatrix, transitionMatrix.getRowGroupIndices(), backwardTransitions, phiStates, psiStates, true, stepBound);
                } else {
                    maybeStates = storm::utility::graph::performProbGreater0E(backwardTransitions, phiStates, psiStates, true, stepBound);
                }
                maybeStates &= ~psiStates;
                STORM_LOG_INFO("Found " << maybeStates.getNumberOfSetBits() << " 'maybe' states.");
                
                if (!maybeStates.empty()) {
                    // We can eliminate the rows and columns from the original transition probability matrix that have probability 0.
                    storm::storage::SparseMatrix<ValueType> submatrix = transitionMatrix.getSubmatrix(true, maybeStates, maybeStates, false);
                    std::vector<ValueType> b = transitionMatrix.getConstrainedRowGroupSumVector(maybeStates, psiStates);
                    
                    // Create the vector with which to multiply.
                    std::vector<ValueType> subresult(maybeStates.getNumberOfSetBits());
                    
                    std::unique_ptr<storm::solver::MinMaxLinearEquationSolver<ValueType>> solver = minMaxLinearEquationSolverFactory.create(std::move(submatrix));
                    solver->repeatedMultiply(dir, subresult, &b, stepBound);
                    
                    // Set the values of the resulting vector accordingly.
                    storm::utility::vector::setVectorValues(result, maybeStates, subresult);
                }
                storm::utility::vector::setVectorValues(result, psiStates, storm::utility::one<ValueType>());
                
                return result;
            }

            template<typename ValueType>
            std::vector<ValueType> SparseMdpPrctlHelper<ValueType>::computeNextProbabilities(OptimizationDirection dir, storm::storage::SparseMatrix<ValueType> const& transitionMatrix, storm::storage::BitVector const& nextStates, storm::solver::MinMaxLinearEquationSolverFactory<ValueType> const& minMaxLinearEquationSolverFactory) {

                // Create the vector with which to multiply and initialize it correctly.
                std::vector<ValueType> result(transitionMatrix.getRowGroupCount());
                storm::utility::vector::setVectorValues(result, nextStates, storm::utility::one<ValueType>());
                
                std::unique_ptr<storm::solver::MinMaxLinearEquationSolver<ValueType>> solver = minMaxLinearEquationSolverFactory.create(transitionMatrix);
                solver->repeatedMultiply(dir, result, nullptr, 1);
                
                return result;
            }
            
            template<typename ValueType>
            MDPSparseModelCheckingHelperReturnType<ValueType> SparseMdpPrctlHelper<ValueType>::computeUntilProbabilities(storm::solver::SolveGoal const& goal, storm::storage::SparseMatrix<ValueType> const& transitionMatrix, storm::storage::SparseMatrix<ValueType> const& backwardTransitions, storm::storage::BitVector const& phiStates, storm::storage::BitVector const& psiStates, bool qualitative, bool produceScheduler, storm::solver::MinMaxLinearEquationSolverFactory<ValueType> const& minMaxLinearEquationSolverFactory, ModelCheckerHint const& hint) {
                STORM_LOG_THROW(!(qualitative && produceScheduler), storm::exceptions::InvalidSettingsException, "Cannot produce scheduler when performing qualitative model checking only.");
                     
                // We need to identify the states which have to be taken out of the matrix, i.e.
                // all states that have probability 0 and 1 of satisfying the until-formula.
                std::pair<storm::storage::BitVector, storm::storage::BitVector> statesWithProbability01;
                if (goal.minimize()) {
                    statesWithProbability01 = storm::utility::graph::performProb01Min(transitionMatrix, transitionMatrix.getRowGroupIndices(), backwardTransitions, phiStates, psiStates);
                } else {
                    statesWithProbability01 = storm::utility::graph::performProb01Max(transitionMatrix, transitionMatrix.getRowGroupIndices(), backwardTransitions, phiStates, psiStates);
                }
                storm::storage::BitVector statesWithProbability0 = std::move(statesWithProbability01.first);
                storm::storage::BitVector statesWithProbability1 = std::move(statesWithProbability01.second);
                storm::storage::BitVector maybeStates = ~(statesWithProbability0 | statesWithProbability1);
                STORM_LOG_INFO("Found " << statesWithProbability0.getNumberOfSetBits() << " 'no' states.");
                STORM_LOG_INFO("Found " << statesWithProbability1.getNumberOfSetBits() << " 'yes' states.");
                STORM_LOG_INFO("Found " << maybeStates.getNumberOfSetBits() << " 'maybe' states.");
                
                // Create resulting vector.
                std::vector<ValueType> result(transitionMatrix.getRowGroupCount());
                
                // Set values of resulting vector that are known exactly.
                storm::utility::vector::setVectorValues<ValueType>(result, statesWithProbability0, storm::utility::zero<ValueType>());
                storm::utility::vector::setVectorValues<ValueType>(result, statesWithProbability1, storm::utility::one<ValueType>());

                // If requested, we will produce a scheduler.
                std::unique_ptr<storm::storage::TotalScheduler> scheduler;
                if (produceScheduler) {
                    scheduler = std::make_unique<storm::storage::TotalScheduler>(transitionMatrix.getRowGroupCount());
                }
                
                // Check whether we need to compute exact probabilities for some states.
                if (qualitative) {
                    // Set the values for all maybe-states to 0.5 to indicate that their probability values are neither 0 nor 1.
                    storm::utility::vector::setVectorValues<ValueType>(result, maybeStates, storm::utility::convertNumber<ValueType>(0.5));
                } else {
                    if (!maybeStates.empty()) {
                        // In this case we have have to compute the probabilities.
                        
                        // First, we can eliminate the rows and columns from the original transition probability matrix for states
                        // whose probabilities are already known.
                        storm::storage::SparseMatrix<ValueType> submatrix = transitionMatrix.getSubmatrix(true, maybeStates, maybeStates, false);
                        
                        // Prepare the right-hand side of the equation system. For entry i this corresponds to
                        // the accumulated probability of going from state i to some 'yes' state.
                        std::vector<ValueType> b = transitionMatrix.getConstrainedRowGroupSumVector(maybeStates, statesWithProbability1);
                        
                        // Now compute the results for the maybeStates
                        MDPSparseModelCheckingHelperReturnType<ValueType> resultForMaybeStates = computeValuesOnlyMaybeStates(goal, transitionMatrix, backwardTransitions, maybeStates, submatrix, b, produceScheduler, minMaxLinearEquationSolverFactory, hint, goal.minimize(), storm::utility::zero<ValueType>(), storm::utility::one<ValueType>());
                        
                        // Set values of resulting vector according to result.
                        storm::utility::vector::setVectorValues<ValueType>(result, maybeStates, resultForMaybeStates.values);

                        if (produceScheduler) {
                            storm::storage::Scheduler const& subscheduler = *resultForMaybeStates.scheduler;
                            uint_fast64_t currentSubState = 0;
                            for (auto maybeState : maybeStates) {
                                scheduler->setChoice(maybeState, subscheduler.getChoice(currentSubState));
                                ++currentSubState;
                            }
                        }
                    }
                }
                
                // Finally, if we need to produce a scheduler, we also need to figure out the parts of the scheduler for
                // the states with probability 0 or 1 (depending on whether we maximize or minimize).
                if (produceScheduler) {
                    storm::storage::PartialScheduler relevantQualitativeScheduler;
                    if (goal.minimize()) {
                        relevantQualitativeScheduler = storm::utility::graph::computeSchedulerProb0E(statesWithProbability0, transitionMatrix);
                    } else {
                        relevantQualitativeScheduler = storm::utility::graph::computeSchedulerProb1E(statesWithProbability1, transitionMatrix, backwardTransitions, phiStates, psiStates);
                    }
                    for (auto const& stateChoicePair : relevantQualitativeScheduler) {
                        scheduler->setChoice(stateChoicePair.first, stateChoicePair.second);
                    }
                }
                
                return MDPSparseModelCheckingHelperReturnType<ValueType>(std::move(result), std::move(scheduler));
            }
            
            template<typename ValueType>
            MDPSparseModelCheckingHelperReturnType<ValueType> SparseMdpPrctlHelper<ValueType>::computeValuesOnlyMaybeStates(storm::solver::SolveGoal const& goal, storm::storage::SparseMatrix<ValueType> const& transitionMatrix, storm::storage::SparseMatrix<ValueType> const& backwardTransitions, storm::storage::BitVector const& maybeStates, storm::storage::SparseMatrix<ValueType> const& submatrix, std::vector<ValueType> const& b, bool produceScheduler, storm::solver::MinMaxLinearEquationSolverFactory<ValueType> const& minMaxLinearEquationSolverFactory, ModelCheckerHint const& hint, bool skipECWithinMaybeStatesCheck, boost::optional<ValueType> const& lowerResultBound, boost::optional<ValueType> const& upperResultBound) {
                
                // Set up the solver
                std::unique_ptr<storm::solver::MinMaxLinearEquationSolver<ValueType>> solver = storm::solver::configureMinMaxLinearEquationSolver(goal, minMaxLinearEquationSolverFactory, submatrix);
                if (lowerResultBound) {
                    solver->setLowerBound(lowerResultBound.get());
                }
                if (upperResultBound) {
                    solver->setUpperBound(upperResultBound.get());
                }
                // the scheduler hint is only applicable if it induces no BSCC consisting of maybestates
                if(hint.isExplicitModelCheckerHint() && hint.template asExplicitModelCheckerHint<ValueType>().hasSchedulerHint() &&
                   (hint.template asExplicitModelCheckerHint<ValueType>().getForceApplicationOfHints() || skipECWithinMaybeStatesCheck ||
                    storm::utility::graph::performProb1(transitionMatrix.transposeSelectedRowsFromRowGroups(hint.template asExplicitModelCheckerHint<ValueType>().getSchedulerHint().getChoices()), maybeStates, ~maybeStates).full())) {
                    solver->setSchedulerHint(hint.template asExplicitModelCheckerHint<ValueType>().getSchedulerHint().getSchedulerForSubsystem(maybeStates));
                }
                solver->setTrackScheduler(produceScheduler);
                
                // Create the solution vector.
                std::vector<ValueType> x;
                // The result hint is only applicable if there are no End Components consisting of maybestates
                if(hint.isExplicitModelCheckerHint() && hint.template asExplicitModelCheckerHint<ValueType>().hasResultHint() &&
                   (hint.template asExplicitModelCheckerHint<ValueType>().getForceApplicationOfHints() || skipECWithinMaybeStatesCheck || solver->hasSchedulerHint() ||
                    storm::utility::graph::performProb1A(transitionMatrix, transitionMatrix.getRowGroupIndices(), backwardTransitions, maybeStates, ~maybeStates).full())) {
                    x = storm::utility::vector::filterVector(hint.template asExplicitModelCheckerHint<ValueType>().getResultHint(), maybeStates);
                } else {
                    x = std::vector<ValueType>(submatrix.getRowGroupCount(), lowerResultBound ? lowerResultBound.get() : storm::utility::zero<ValueType>());
                }
                
                // Solve the corresponding system of equations.
                solver->solveEquations(x, b);
                
                // If requested, a scheduler was produced
                if (produceScheduler) {
                   return MDPSparseModelCheckingHelperReturnType<ValueType>(std::move(x), std::move(solver->getScheduler()));
                } else {
                    return MDPSparseModelCheckingHelperReturnType<ValueType>(std::move(x));
                }
            }

            template<typename ValueType>
            MDPSparseModelCheckingHelperReturnType<ValueType> SparseMdpPrctlHelper<ValueType>::computeUntilProbabilities(OptimizationDirection dir, storm::storage::SparseMatrix<ValueType> const& transitionMatrix, storm::storage::SparseMatrix<ValueType> const& backwardTransitions, storm::storage::BitVector const& phiStates, storm::storage::BitVector const& psiStates, bool qualitative, bool produceScheduler, storm::solver::MinMaxLinearEquationSolverFactory<ValueType> const& minMaxLinearEquationSolverFactory, ModelCheckerHint const& hint) {
                storm::solver::SolveGoal goal(dir);
                return std::move(computeUntilProbabilities(goal, transitionMatrix, backwardTransitions, phiStates, psiStates, qualitative, produceScheduler, minMaxLinearEquationSolverFactory, hint));
            }
           
            template<typename ValueType>
            std::vector<ValueType> SparseMdpPrctlHelper<ValueType>::computeGloballyProbabilities(OptimizationDirection dir, storm::storage::SparseMatrix<ValueType> const& transitionMatrix, storm::storage::SparseMatrix<ValueType> const& backwardTransitions, storm::storage::BitVector const& psiStates, bool qualitative, storm::solver::MinMaxLinearEquationSolverFactory<ValueType> const& minMaxLinearEquationSolverFactory, bool useMecBasedTechnique) {
                if (useMecBasedTechnique) {
                    storm::storage::MaximalEndComponentDecomposition<ValueType> mecDecomposition(transitionMatrix, backwardTransitions, psiStates);
                    storm::storage::BitVector statesInPsiMecs(transitionMatrix.getRowGroupCount());
                    for (auto const& mec : mecDecomposition) {
                        for (auto const& stateActionsPair : mec) {
                            statesInPsiMecs.set(stateActionsPair.first, true);
                        }
                    }
                    
                    return std::move(computeUntilProbabilities(dir, transitionMatrix, backwardTransitions, psiStates, statesInPsiMecs, qualitative, false, minMaxLinearEquationSolverFactory).values);
                } else {
                    std::vector<ValueType> result = computeUntilProbabilities(dir == OptimizationDirection::Minimize ? OptimizationDirection::Maximize : OptimizationDirection::Minimize, transitionMatrix, backwardTransitions, storm::storage::BitVector(transitionMatrix.getRowGroupCount(), true), ~psiStates, qualitative, false, minMaxLinearEquationSolverFactory).values;
                    for (auto& element : result) {
                        element = storm::utility::one<ValueType>() - element;
                    }
                    return std::move(result);
                }
            }
            
            template<typename ValueType>
            template<typename RewardModelType>
            std::vector<ValueType> SparseMdpPrctlHelper<ValueType>::computeInstantaneousRewards(OptimizationDirection dir, storm::storage::SparseMatrix<ValueType> const& transitionMatrix, RewardModelType const& rewardModel, uint_fast64_t stepCount, storm::solver::MinMaxLinearEquationSolverFactory<ValueType> const& minMaxLinearEquationSolverFactory) {

                // Only compute the result if the model has a state-based reward this->getModel().
                STORM_LOG_THROW(rewardModel.hasStateRewards(), storm::exceptions::InvalidPropertyException, "Missing reward model for formula. Skipping formula.");
                
                // Initialize result to state rewards of the this->getModel().
                std::vector<ValueType> result(rewardModel.getStateRewardVector());
                
                std::unique_ptr<storm::solver::MinMaxLinearEquationSolver<ValueType>> solver = minMaxLinearEquationSolverFactory.create(transitionMatrix);
                solver->repeatedMultiply(dir, result, nullptr, stepCount);
                
                return result;
            }
            
            template<typename ValueType>
            template<typename RewardModelType>
            std::vector<ValueType> SparseMdpPrctlHelper<ValueType>::computeCumulativeRewards(OptimizationDirection dir, storm::storage::SparseMatrix<ValueType> const& transitionMatrix, RewardModelType const& rewardModel, uint_fast64_t stepBound, storm::solver::MinMaxLinearEquationSolverFactory<ValueType> const& minMaxLinearEquationSolverFactory) {

                // Only compute the result if the model has at least one reward this->getModel().
                STORM_LOG_THROW(!rewardModel.empty(), storm::exceptions::InvalidPropertyException, "Missing reward model for formula. Skipping formula.");
                
                // Compute the reward vector to add in each step based on the available reward models.
                std::vector<ValueType> totalRewardVector = rewardModel.getTotalRewardVector(transitionMatrix);
                
<<<<<<< HEAD
                // Initialize result to either the state rewards of the model or the null vector.
                std::vector<ValueType> result;
                if (rewardModel.hasStateRewards()) {
                    result = rewardModel.getStateRewardVector(); // Whyyy?
                } else {
                    result.resize(transitionMatrix.getRowGroupCount());
                }
=======
                // Initialize result to the zero vector.
                std::vector<ValueType> result(transitionMatrix.getRowGroupCount(), storm::utility::zero<ValueType>());
>>>>>>> b7170b3c
                
                std::unique_ptr<storm::solver::MinMaxLinearEquationSolver<ValueType>> solver = minMaxLinearEquationSolverFactory.create(transitionMatrix);
                solver->repeatedMultiply(dir, result, &totalRewardVector, stepBound);
                
                return result;
            }
            
            template<typename ValueType>
            template<typename RewardModelType>
            MDPSparseModelCheckingHelperReturnType<ValueType> SparseMdpPrctlHelper<ValueType>::computeReachabilityRewards(OptimizationDirection dir, storm::storage::SparseMatrix<ValueType> const& transitionMatrix, storm::storage::SparseMatrix<ValueType> const& backwardTransitions, RewardModelType const& rewardModel, storm::storage::BitVector const& targetStates, bool qualitative, bool produceScheduler, storm::solver::MinMaxLinearEquationSolverFactory<ValueType> const& minMaxLinearEquationSolverFactory, ModelCheckerHint const& hint) {
                // Only compute the result if the model has at least one reward this->getModel().
                STORM_LOG_THROW(!rewardModel.empty(), storm::exceptions::InvalidPropertyException, "Missing reward model for formula. Skipping formula.");
                return computeReachabilityRewardsHelper(storm::solver::SolveGoal(dir), transitionMatrix, backwardTransitions,
                                                        [&rewardModel] (uint_fast64_t rowCount, storm::storage::SparseMatrix<ValueType> const& transitionMatrix, storm::storage::BitVector const& maybeStates) {
                                                            return rewardModel.getTotalRewardVector(rowCount, transitionMatrix, maybeStates);
                                                        },
                                                        targetStates, qualitative, produceScheduler, minMaxLinearEquationSolverFactory, hint);
            }
            
            template<typename ValueType>
            template<typename RewardModelType>
            MDPSparseModelCheckingHelperReturnType<ValueType> SparseMdpPrctlHelper<ValueType>::computeReachabilityRewards(storm::solver::SolveGoal const& goal, storm::storage::SparseMatrix<ValueType> const& transitionMatrix, storm::storage::SparseMatrix<ValueType> const& backwardTransitions, RewardModelType const& rewardModel, storm::storage::BitVector const& targetStates, bool qualitative, bool produceScheduler, storm::solver::MinMaxLinearEquationSolverFactory<ValueType> const& minMaxLinearEquationSolverFactory, ModelCheckerHint const& hint) {
                // Only compute the result if the model has at least one reward this->getModel().
                STORM_LOG_THROW(!rewardModel.empty(), storm::exceptions::InvalidPropertyException, "Missing reward model for formula. Skipping formula.");
                return computeReachabilityRewardsHelper(goal, transitionMatrix, backwardTransitions,
                                                        [&rewardModel] (uint_fast64_t rowCount, storm::storage::SparseMatrix<ValueType> const& transitionMatrix, storm::storage::BitVector const& maybeStates) {
                                                            return rewardModel.getTotalRewardVector(rowCount, transitionMatrix, maybeStates);
                                                        },
                                                        targetStates, qualitative, produceScheduler, minMaxLinearEquationSolverFactory, hint);
            }
            
#ifdef STORM_HAVE_CARL
            template<typename ValueType>
            std::vector<ValueType> SparseMdpPrctlHelper<ValueType>::computeReachabilityRewards(OptimizationDirection dir, storm::storage::SparseMatrix<ValueType> const& transitionMatrix, storm::storage::SparseMatrix<ValueType> const& backwardTransitions, storm::models::sparse::StandardRewardModel<storm::Interval> const& intervalRewardModel, bool lowerBoundOfIntervals, storm::storage::BitVector const& targetStates, bool qualitative, storm::solver::MinMaxLinearEquationSolverFactory<ValueType> const& minMaxLinearEquationSolverFactory) {
                // Only compute the result if the reward model is not empty.
                STORM_LOG_THROW(!intervalRewardModel.empty(), storm::exceptions::InvalidPropertyException, "Missing reward model for formula. Skipping formula.");
                return computeReachabilityRewardsHelper(storm::solver::SolveGoal(dir), transitionMatrix, backwardTransitions, \
                                                        [&] (uint_fast64_t rowCount, storm::storage::SparseMatrix<ValueType> const& transitionMatrix, storm::storage::BitVector const& maybeStates) {
                                                            std::vector<ValueType> result;
                                                            result.reserve(rowCount);
                                                            std::vector<storm::Interval> subIntervalVector = intervalRewardModel.getTotalRewardVector(rowCount, transitionMatrix, maybeStates);
                                                            for (auto const& interval : subIntervalVector) {
                                                                result.push_back(lowerBoundOfIntervals ? interval.lower() : interval.upper());
                                                            }
                                                            return result;
                                                        }, \
                                                        targetStates, qualitative, false, minMaxLinearEquationSolverFactory).values;
            }
            
            template<>
            std::vector<storm::RationalNumber> SparseMdpPrctlHelper<storm::RationalNumber>::computeReachabilityRewards(OptimizationDirection, storm::storage::SparseMatrix<storm::RationalNumber> const&, storm::storage::SparseMatrix<storm::RationalNumber> const&, storm::models::sparse::StandardRewardModel<storm::Interval> const&, bool, storm::storage::BitVector const&, bool, storm::solver::MinMaxLinearEquationSolverFactory<storm::RationalNumber> const&) {
                STORM_LOG_THROW(false, storm::exceptions::IllegalFunctionCallException, "Computing reachability rewards is unsupported for this data type.");
            }
#endif
            
            template<typename ValueType>
            MDPSparseModelCheckingHelperReturnType<ValueType> SparseMdpPrctlHelper<ValueType>::computeReachabilityRewardsHelper(storm::solver::SolveGoal const& goal, storm::storage::SparseMatrix<ValueType> const& transitionMatrix, storm::storage::SparseMatrix<ValueType> const& backwardTransitions, std::function<std::vector<ValueType>(uint_fast64_t, storm::storage::SparseMatrix<ValueType> const&, storm::storage::BitVector const&)> const& totalStateRewardVectorGetter, storm::storage::BitVector const& targetStates, bool qualitative, bool produceScheduler, storm::solver::MinMaxLinearEquationSolverFactory<ValueType> const& minMaxLinearEquationSolverFactory, ModelCheckerHint const& hint) {
                
                std::vector<uint_fast64_t> const& nondeterministicChoiceIndices = transitionMatrix.getRowGroupIndices();
                
                // Determine which states have a reward of infinity by definition.
                storm::storage::BitVector infinityStates;
                storm::storage::BitVector trueStates(transitionMatrix.getRowGroupCount(), true);
                if (goal.minimize()) {
                    STORM_LOG_WARN("Results of reward computation may be too low, because of zero-reward loops.");
                    infinityStates = storm::utility::graph::performProb1E(transitionMatrix, nondeterministicChoiceIndices, backwardTransitions, trueStates, targetStates);
                } else {
                    infinityStates = storm::utility::graph::performProb1A(transitionMatrix, nondeterministicChoiceIndices, backwardTransitions, trueStates, targetStates);
                }
                infinityStates.complement();
                storm::storage::BitVector maybeStates = ~targetStates & ~infinityStates;
                STORM_LOG_INFO("Found " << infinityStates.getNumberOfSetBits() << " 'infinity' states.");
                STORM_LOG_INFO("Found " << targetStates.getNumberOfSetBits() << " 'target' states.");
                STORM_LOG_INFO("Found " << maybeStates.getNumberOfSetBits() << " 'maybe' states.");
                
                // Create resulting vector.
                std::vector<ValueType> result(transitionMatrix.getRowGroupCount(), storm::utility::zero<ValueType>());
                
                // Set values of resulting vector that are known exactly.
                storm::utility::vector::setVectorValues(result, infinityStates, storm::utility::infinity<ValueType>());
                
                // If requested, we will produce a scheduler.
                std::unique_ptr<storm::storage::TotalScheduler> scheduler;
                if (produceScheduler) {
                    scheduler = std::make_unique<storm::storage::TotalScheduler>(transitionMatrix.getRowGroupCount());
                }
                
                // Check whether we need to compute exact rewards for some states.
                if (qualitative) {
                    STORM_LOG_INFO("The rewards for the initial states were determined in a preprocessing step. No exact rewards were computed.");
                    // Set the values for all maybe-states to 1 to indicate that their reward values
                    // are neither 0 nor infinity.
                    storm::utility::vector::setVectorValues<ValueType>(result, maybeStates, storm::utility::one<ValueType>());
                } else {
                    if (!maybeStates.empty()) {
                        // In this case we have to compute the reward values for the remaining states.
                        
                        // We can eliminate the rows and columns from the original transition probability matrix for states
                        // whose reward values are already known.
                        storm::storage::SparseMatrix<ValueType> submatrix = transitionMatrix.getSubmatrix(true, maybeStates, maybeStates, false);
                        
                        // Prepare the right-hand side of the equation system.
                        std::vector<ValueType> b = totalStateRewardVectorGetter(submatrix.getRowCount(), transitionMatrix, maybeStates);

                        // Since we are cutting away target and infinity states, we need to account for this by giving
                        // choices the value infinity that have some successor contained in the infinity states.
                        uint_fast64_t currentRow = 0;
                        for (auto state : maybeStates) {
                            for (uint_fast64_t row = nondeterministicChoiceIndices[state]; row < nondeterministicChoiceIndices[state + 1]; ++row, ++currentRow) {
                                for (auto const& element : transitionMatrix.getRow(row)) {
                                    if (infinityStates.get(element.getColumn())) {
                                        b[currentRow] = storm::utility::infinity<ValueType>();
                                        break;
                                    }
                                }
                            }
                        }
                        
                        // Now compute the results for the maybeStates
                        MDPSparseModelCheckingHelperReturnType<ValueType> resultForMaybeStates = computeValuesOnlyMaybeStates(goal, transitionMatrix, backwardTransitions, maybeStates, submatrix, b, produceScheduler, minMaxLinearEquationSolverFactory, hint, !goal.minimize(), storm::utility::zero<ValueType>());

                        // Set values of resulting vector according to result.
                        storm::utility::vector::setVectorValues<ValueType>(result, maybeStates, resultForMaybeStates.values);
                        
                        if (produceScheduler) {
                            storm::storage::Scheduler const& subscheduler = *resultForMaybeStates.scheduler;
                            uint_fast64_t currentSubState = 0;
                            for (auto maybeState : maybeStates) {
                                scheduler->setChoice(maybeState, subscheduler.getChoice(currentSubState));
                                ++currentSubState;
                            }
                        }
                    }
                }
                
                // Finally, if we need to produce a scheduler, we also need to figure out the parts of the scheduler for
                // the states with reward infinity.
                if (produceScheduler) {
                    storm::storage::PartialScheduler relevantQualitativeScheduler;
                    if (!goal.minimize()) {
                        relevantQualitativeScheduler = storm::utility::graph::computeSchedulerProb0E(infinityStates, transitionMatrix);
                    }
                    for (auto const& stateChoicePair : relevantQualitativeScheduler) {
                        scheduler->setChoice(stateChoicePair.first, stateChoicePair.second);
                    }
                }
                
                return MDPSparseModelCheckingHelperReturnType<ValueType>(std::move(result), std::move(scheduler));
            }
            
            template<typename ValueType>
            std::vector<ValueType> SparseMdpPrctlHelper<ValueType>::computeLongRunAverageProbabilities(OptimizationDirection dir, storm::storage::SparseMatrix<ValueType> const& transitionMatrix, storm::storage::SparseMatrix<ValueType> const& backwardTransitions, storm::storage::BitVector const& psiStates, storm::solver::MinMaxLinearEquationSolverFactory<ValueType> const& minMaxLinearEquationSolverFactory) {
                // If there are no goal states, we avoid the computation and directly return zero.
                uint_fast64_t numberOfStates = transitionMatrix.getRowGroupCount();
                if (psiStates.empty()) {
                    return std::vector<ValueType>(numberOfStates, storm::utility::zero<ValueType>());
                }
                
                // Likewise, if all bits are set, we can avoid the computation and set.
                if ((~psiStates).empty()) {
                    return std::vector<ValueType>(numberOfStates, storm::utility::one<ValueType>());
                }
                
                // Start by decomposing the MDP into its MECs.
                storm::storage::MaximalEndComponentDecomposition<ValueType> mecDecomposition(transitionMatrix, backwardTransitions);
                
                // Get some data members for convenience.
                std::vector<uint_fast64_t> const& nondeterministicChoiceIndices = transitionMatrix.getRowGroupIndices();
                ValueType zero = storm::utility::zero<ValueType>();
                
                //first calculate LRA for the Maximal End Components.
                storm::storage::BitVector statesInMecs(numberOfStates);
                std::vector<uint_fast64_t> stateToMecIndexMap(transitionMatrix.getColumnCount());
                std::vector<ValueType> lraValuesForEndComponents(mecDecomposition.size(), zero);
                
                for (uint_fast64_t currentMecIndex = 0; currentMecIndex < mecDecomposition.size(); ++currentMecIndex) {
                    storm::storage::MaximalEndComponent const& mec = mecDecomposition[currentMecIndex];
                    
                    lraValuesForEndComponents[currentMecIndex] = computeLraForMaximalEndComponent(dir, transitionMatrix, psiStates, mec);
                    
                    // Gather information for later use.
                    for (auto const& stateChoicesPair : mec) {
                        statesInMecs.set(stateChoicesPair.first);
                        stateToMecIndexMap[stateChoicesPair.first] = currentMecIndex;
                    }
                }
                
                // For fast transition rewriting, we build some auxiliary data structures.
                storm::storage::BitVector statesNotContainedInAnyMec = ~statesInMecs;
                uint_fast64_t firstAuxiliaryStateIndex = statesNotContainedInAnyMec.getNumberOfSetBits();
                uint_fast64_t lastStateNotInMecs = 0;
                uint_fast64_t numberOfStatesNotInMecs = 0;
                std::vector<uint_fast64_t> statesNotInMecsBeforeIndex;
                statesNotInMecsBeforeIndex.reserve(numberOfStates);
                for (auto state : statesNotContainedInAnyMec) {
                    while (lastStateNotInMecs <= state) {
                        statesNotInMecsBeforeIndex.push_back(numberOfStatesNotInMecs);
                        ++lastStateNotInMecs;
                    }
                    ++numberOfStatesNotInMecs;
                }
                
                // Finally, we are ready to create the SSP matrix and right-hand side of the SSP.
                std::vector<ValueType> b;
                typename storm::storage::SparseMatrixBuilder<ValueType> sspMatrixBuilder(0, 0, 0, false, true, numberOfStatesNotInMecs + mecDecomposition.size());
                
                // If the source state is not contained in any MEC, we copy its choices (and perform the necessary modifications).
                uint_fast64_t currentChoice = 0;
                for (auto state : statesNotContainedInAnyMec) {
                    sspMatrixBuilder.newRowGroup(currentChoice);
                    
                    for (uint_fast64_t choice = nondeterministicChoiceIndices[state]; choice < nondeterministicChoiceIndices[state + 1]; ++choice, ++currentChoice) {
                        std::vector<ValueType> auxiliaryStateToProbabilityMap(mecDecomposition.size());
                        b.push_back(storm::utility::zero<ValueType>());
                        
                        for (auto element : transitionMatrix.getRow(choice)) {
                            if (statesNotContainedInAnyMec.get(element.getColumn())) {
                                // If the target state is not contained in an MEC, we can copy over the entry.
                                sspMatrixBuilder.addNextValue(currentChoice, statesNotInMecsBeforeIndex[element.getColumn()], element.getValue());
                            } else {
                                // If the target state is contained in MEC i, we need to add the probability to the corresponding field in the vector
                                // so that we are able to write the cumulative probability to the MEC into the matrix.
                                auxiliaryStateToProbabilityMap[stateToMecIndexMap[element.getColumn()]] += element.getValue();
                            }
                        }
                        
                        // Now insert all (cumulative) probability values that target an MEC.
                        for (uint_fast64_t mecIndex = 0; mecIndex < auxiliaryStateToProbabilityMap.size(); ++mecIndex) {
                            if (auxiliaryStateToProbabilityMap[mecIndex] != 0) {
                                sspMatrixBuilder.addNextValue(currentChoice, firstAuxiliaryStateIndex + mecIndex, auxiliaryStateToProbabilityMap[mecIndex]);
                            }
                        }
                    }
                }
                
                // Now we are ready to construct the choices for the auxiliary states.
                for (uint_fast64_t mecIndex = 0; mecIndex < mecDecomposition.size(); ++mecIndex) {
                    storm::storage::MaximalEndComponent const& mec = mecDecomposition[mecIndex];
                    sspMatrixBuilder.newRowGroup(currentChoice);
                    
                    for (auto const& stateChoicesPair : mec) {
                        uint_fast64_t state = stateChoicesPair.first;
                        boost::container::flat_set<uint_fast64_t> const& choicesInMec = stateChoicesPair.second;
                        
                        for (uint_fast64_t choice = nondeterministicChoiceIndices[state]; choice < nondeterministicChoiceIndices[state + 1]; ++choice) {
                            std::vector<ValueType> auxiliaryStateToProbabilityMap(mecDecomposition.size());
                            
                            // If the choice is not contained in the MEC itself, we have to add a similar distribution to the auxiliary state.
                            if (choicesInMec.find(choice) == choicesInMec.end()) {
                                b.push_back(storm::utility::zero<ValueType>());
                                
                                for (auto element : transitionMatrix.getRow(choice)) {
                                    if (statesNotContainedInAnyMec.get(element.getColumn())) {
                                        // If the target state is not contained in an MEC, we can copy over the entry.
                                        sspMatrixBuilder.addNextValue(currentChoice, statesNotInMecsBeforeIndex[element.getColumn()], element.getValue());
                                    } else {
                                        // If the target state is contained in MEC i, we need to add the probability to the corresponding field in the vector
                                        // so that we are able to write the cumulative probability to the MEC into the matrix.
                                        auxiliaryStateToProbabilityMap[stateToMecIndexMap[element.getColumn()]] += element.getValue();
                                    }
                                }
                                
                                // Now insert all (cumulative) probability values that target an MEC.
                                for (uint_fast64_t targetMecIndex = 0; targetMecIndex < auxiliaryStateToProbabilityMap.size(); ++targetMecIndex) {
                                    if (auxiliaryStateToProbabilityMap[targetMecIndex] != 0) {
                                        sspMatrixBuilder.addNextValue(currentChoice, firstAuxiliaryStateIndex + targetMecIndex, auxiliaryStateToProbabilityMap[targetMecIndex]);
                                    }
                                }
                                
                                ++currentChoice;
                            }
                        }
                    }
                    
                    // For each auxiliary state, there is the option to achieve the reward value of the LRA associated with the MEC.
                    ++currentChoice;
                    b.push_back(lraValuesForEndComponents[mecIndex]);
                }
                
                // Finalize the matrix and solve the corresponding system of equations.
                storm::storage::SparseMatrix<ValueType> sspMatrix = sspMatrixBuilder.build(currentChoice);
                
                std::vector<ValueType> sspResult(numberOfStatesNotInMecs + mecDecomposition.size());
                std::unique_ptr<storm::solver::MinMaxLinearEquationSolver<ValueType>> solver = minMaxLinearEquationSolverFactory.create(std::move(sspMatrix));
                solver->solveEquations(dir, sspResult, b);
                
                // Prepare result vector.
                std::vector<ValueType> result(numberOfStates, zero);
                
                // Set the values for states not contained in MECs.
                storm::utility::vector::setVectorValues(result, statesNotContainedInAnyMec, sspResult);
                
                // Set the values for all states in MECs.
                for (auto state : statesInMecs) {
                    result[state] = sspResult[firstAuxiliaryStateIndex + stateToMecIndexMap[state]];
                }
                
                return result;
            }
            
            template<typename ValueType>
            ValueType SparseMdpPrctlHelper<ValueType>::computeLraForMaximalEndComponent(OptimizationDirection dir, storm::storage::SparseMatrix<ValueType> const& transitionMatrix, storm::storage::BitVector const& psiStates, storm::storage::MaximalEndComponent const& mec) {
                std::shared_ptr<storm::solver::LpSolver> solver = storm::utility::solver::getLpSolver("LRA for MEC");
                solver->setOptimizationDirection(invert(dir));
                
                // First, we need to create the variables for the problem.
                std::map<uint_fast64_t, storm::expressions::Variable> stateToVariableMap;
                for (auto const& stateChoicesPair : mec) {
                    std::string variableName = "h" + std::to_string(stateChoicesPair.first);
                    stateToVariableMap[stateChoicesPair.first] = solver->addUnboundedContinuousVariable(variableName);
                }
                storm::expressions::Variable lambda = solver->addUnboundedContinuousVariable("L", 1);
                solver->update();
                
                // Now we encode the problem as constraints.
                for (auto const& stateChoicesPair : mec) {
                    uint_fast64_t state = stateChoicesPair.first;
                    
                    // Now, based on the type of the state, create a suitable constraint.
                    for (auto choice : stateChoicesPair.second) {
                        storm::expressions::Expression constraint = -lambda;
                        ValueType r = 0;
                        
                        for (auto element : transitionMatrix.getRow(choice)) {
                            constraint = constraint + stateToVariableMap.at(element.getColumn()) * solver->getConstant(storm::utility::convertNumber<double>(element.getValue()));
                            if (psiStates.get(element.getColumn())) {
                                r += element.getValue();
                            }
                        }
                        constraint = solver->getConstant(storm::utility::convertNumber<double>(r)) + constraint;
                        
                        if (dir == OptimizationDirection::Minimize) {
                            constraint = stateToVariableMap.at(state) <= constraint;
                        } else {
                            constraint = stateToVariableMap.at(state) >= constraint;
                        }
                        solver->addConstraint("state" + std::to_string(state) + "," + std::to_string(choice), constraint);
                    }
                }
                
                solver->optimize();
                return storm::utility::convertNumber<ValueType>(solver->getContinuousValue(lambda));
            }
            
            template<typename ValueType>
            std::unique_ptr<CheckResult> SparseMdpPrctlHelper<ValueType>::computeConditionalProbabilities(OptimizationDirection dir, storm::storage::sparse::state_type initialState, storm::storage::SparseMatrix<ValueType> const& transitionMatrix, storm::storage::SparseMatrix<ValueType> const& backwardTransitions, storm::storage::BitVector const& targetStates, storm::storage::BitVector const& conditionStates, storm::solver::MinMaxLinearEquationSolverFactory<ValueType> const& minMaxLinearEquationSolverFactory) {
                
                // For the max-case, we can simply take the given target states. For the min-case, however, we need to
                // find the MECs of non-target states and make them the new target states.
                storm::storage::BitVector fixedTargetStates;
                if (dir == OptimizationDirection::Maximize) {
                    fixedTargetStates = targetStates;
                } else {
                    fixedTargetStates = storm::storage::BitVector(targetStates.size());
                    storm::storage::MaximalEndComponentDecomposition<ValueType> mecDecomposition(transitionMatrix, backwardTransitions, ~targetStates);
                    for (auto const& mec : mecDecomposition) {
                        for (auto const& stateActionsPair : mec) {
                            fixedTargetStates.set(stateActionsPair.first);
                        }
                    }
                }
                
                // We solve the max-case and later adjust the result if the optimization direction was to minimize.
                storm::storage::BitVector initialStatesBitVector(transitionMatrix.getRowGroupCount());
                initialStatesBitVector.set(initialState);
                
                storm::storage::BitVector allStates(initialStatesBitVector.size(), true);
                std::vector<ValueType> conditionProbabilities = std::move(computeUntilProbabilities(OptimizationDirection::Maximize, transitionMatrix, backwardTransitions, allStates, conditionStates, false, false, minMaxLinearEquationSolverFactory).values);
                
                // If the conditional probability is undefined for the initial state, we return directly.
                if (storm::utility::isZero(conditionProbabilities[initialState])) {
                    return std::unique_ptr<CheckResult>(new ExplicitQuantitativeCheckResult<ValueType>(initialState, storm::utility::infinity<ValueType>()));
                }
                
                std::vector<ValueType> targetProbabilities = std::move(computeUntilProbabilities(OptimizationDirection::Maximize, transitionMatrix, backwardTransitions, allStates, fixedTargetStates, false, false, minMaxLinearEquationSolverFactory).values);

                storm::storage::BitVector statesWithProbabilityGreater0E(transitionMatrix.getRowGroupCount(), true);
                storm::storage::sparse::state_type state = 0;
                for (auto const& element : conditionProbabilities) {
                    if (storm::utility::isZero(element)) {
                        statesWithProbabilityGreater0E.set(state, false);
                    }
                    ++state;
                }

                // Determine those states that need to be equipped with a restart mechanism.
                storm::storage::BitVector problematicStates = storm::utility::graph::performProb0E(transitionMatrix, transitionMatrix.getRowGroupIndices(), backwardTransitions, allStates, conditionStates | fixedTargetStates);

                // Otherwise, we build the transformed MDP.
                storm::storage::BitVector relevantStates = storm::utility::graph::getReachableStates(transitionMatrix, initialStatesBitVector, allStates, conditionStates | fixedTargetStates);
                std::vector<uint_fast64_t> numberOfStatesBeforeRelevantStates = relevantStates.getNumberOfSetBitsBeforeIndices();
                storm::storage::sparse::state_type newGoalState = relevantStates.getNumberOfSetBits();
                storm::storage::sparse::state_type newStopState = newGoalState + 1;
                storm::storage::sparse::state_type newFailState = newStopState + 1;
                
                // Build the transitions of the (relevant) states of the original model.
                storm::storage::SparseMatrixBuilder<ValueType> builder(0, newFailState + 1, 0, true, true);
                uint_fast64_t currentRow = 0;
                for (auto state : relevantStates) {
                    builder.newRowGroup(currentRow);
                    if (fixedTargetStates.get(state)) {
                        builder.addNextValue(currentRow, newGoalState, conditionProbabilities[state]);
                        if (!storm::utility::isZero(conditionProbabilities[state])) {
                            builder.addNextValue(currentRow, newFailState, storm::utility::one<ValueType>() - conditionProbabilities[state]);
                        }
                        ++currentRow;
                    } else if (conditionStates.get(state)) {
                        builder.addNextValue(currentRow, newGoalState, targetProbabilities[state]);
                        if (!storm::utility::isZero(targetProbabilities[state])) {
                            builder.addNextValue(currentRow, newStopState, storm::utility::one<ValueType>() - targetProbabilities[state]);
                        }
                        ++currentRow;
                    } else {
                        for (uint_fast64_t row = transitionMatrix.getRowGroupIndices()[state]; row < transitionMatrix.getRowGroupIndices()[state + 1]; ++row) {
                            for (auto const& successorEntry : transitionMatrix.getRow(row)) {
                                builder.addNextValue(currentRow, numberOfStatesBeforeRelevantStates[successorEntry.getColumn()], successorEntry.getValue());
                            }
                            ++currentRow;
                        }
                        if (problematicStates.get(state)) {
                            builder.addNextValue(currentRow, numberOfStatesBeforeRelevantStates[initialState], storm::utility::one<ValueType>());
                            ++currentRow;
                        }
                    }
                }
                
                // Now build the transitions of the newly introduced states.
                builder.newRowGroup(currentRow);
                builder.addNextValue(currentRow, newGoalState, storm::utility::one<ValueType>());
                ++currentRow;
                builder.newRowGroup(currentRow);
                builder.addNextValue(currentRow, newStopState, storm::utility::one<ValueType>());
                ++currentRow;
                builder.newRowGroup(currentRow);
                builder.addNextValue(currentRow, numberOfStatesBeforeRelevantStates[initialState], storm::utility::one<ValueType>());
                ++currentRow;
                
                // Finally, build the matrix and dispatch the query as a reachability query.
                storm::storage::BitVector newGoalStates(newFailState + 1);
                newGoalStates.set(newGoalState);
                storm::storage::SparseMatrix<ValueType> newTransitionMatrix = builder.build();
                storm::storage::SparseMatrix<ValueType> newBackwardTransitions = newTransitionMatrix.transpose(true);
                std::vector<ValueType> goalProbabilities = std::move(computeUntilProbabilities(OptimizationDirection::Maximize, newTransitionMatrix, newBackwardTransitions, storm::storage::BitVector(newFailState + 1, true), newGoalStates, false, false, minMaxLinearEquationSolverFactory).values);
                
                return std::unique_ptr<CheckResult>(new ExplicitQuantitativeCheckResult<ValueType>(initialState, dir == OptimizationDirection::Maximize ? goalProbabilities[numberOfStatesBeforeRelevantStates[initialState]] : storm::utility::one<ValueType>() - goalProbabilities[numberOfStatesBeforeRelevantStates[initialState]]));
            }
            
            template class SparseMdpPrctlHelper<double>;
            template std::vector<double> SparseMdpPrctlHelper<double>::computeInstantaneousRewards(OptimizationDirection dir, storm::storage::SparseMatrix<double> const& transitionMatrix, storm::models::sparse::StandardRewardModel<double> const& rewardModel, uint_fast64_t stepCount, storm::solver::MinMaxLinearEquationSolverFactory<double> const& minMaxLinearEquationSolverFactory);
            template std::vector<double> SparseMdpPrctlHelper<double>::computeCumulativeRewards(OptimizationDirection dir, storm::storage::SparseMatrix<double> const& transitionMatrix, storm::models::sparse::StandardRewardModel<double> const& rewardModel, uint_fast64_t stepBound, storm::solver::MinMaxLinearEquationSolverFactory<double> const& minMaxLinearEquationSolverFactory);
            template MDPSparseModelCheckingHelperReturnType<double> SparseMdpPrctlHelper<double>::computeReachabilityRewards(OptimizationDirection dir, storm::storage::SparseMatrix<double> const& transitionMatrix, storm::storage::SparseMatrix<double> const& backwardTransitions, storm::models::sparse::StandardRewardModel<double> const& rewardModel, storm::storage::BitVector const& targetStates, bool qualitative, bool produceScheduler, storm::solver::MinMaxLinearEquationSolverFactory<double> const& minMaxLinearEquationSolverFactory, ModelCheckerHint const& hint);
            template MDPSparseModelCheckingHelperReturnType<double> SparseMdpPrctlHelper<double>::computeReachabilityRewards(storm::solver::SolveGoal const& goal, storm::storage::SparseMatrix<double> const& transitionMatrix, storm::storage::SparseMatrix<double> const& backwardTransitions, storm::models::sparse::StandardRewardModel<double> const& rewardModel, storm::storage::BitVector const& targetStates, bool qualitative, bool produceScheduler, storm::solver::MinMaxLinearEquationSolverFactory<double> const& minMaxLinearEquationSolverFactory, ModelCheckerHint const& hint);

#ifdef STORM_HAVE_CARL
            template class SparseMdpPrctlHelper<storm::RationalNumber>;
            template std::vector<storm::RationalNumber> SparseMdpPrctlHelper<storm::RationalNumber>::computeInstantaneousRewards(OptimizationDirection dir, storm::storage::SparseMatrix<storm::RationalNumber> const& transitionMatrix, storm::models::sparse::StandardRewardModel<storm::RationalNumber> const& rewardModel, uint_fast64_t stepCount, storm::solver::MinMaxLinearEquationSolverFactory<storm::RationalNumber> const& minMaxLinearEquationSolverFactory);
            template std::vector<storm::RationalNumber> SparseMdpPrctlHelper<storm::RationalNumber>::computeCumulativeRewards(OptimizationDirection dir, storm::storage::SparseMatrix<storm::RationalNumber> const& transitionMatrix, storm::models::sparse::StandardRewardModel<storm::RationalNumber> const& rewardModel, uint_fast64_t stepBound, storm::solver::MinMaxLinearEquationSolverFactory<storm::RationalNumber> const& minMaxLinearEquationSolverFactory);
            template MDPSparseModelCheckingHelperReturnType<storm::RationalNumber> SparseMdpPrctlHelper<storm::RationalNumber>::computeReachabilityRewards(OptimizationDirection dir, storm::storage::SparseMatrix<storm::RationalNumber> const& transitionMatrix, storm::storage::SparseMatrix<storm::RationalNumber> const& backwardTransitions, storm::models::sparse::StandardRewardModel<storm::RationalNumber> const& rewardModel, storm::storage::BitVector const& targetStates, bool qualitative, bool produceScheduler, storm::solver::MinMaxLinearEquationSolverFactory<storm::RationalNumber> const& minMaxLinearEquationSolverFactory, ModelCheckerHint const& hint);
            template MDPSparseModelCheckingHelperReturnType<storm::RationalNumber> SparseMdpPrctlHelper<storm::RationalNumber>::computeReachabilityRewards(storm::solver::SolveGoal const& goal, storm::storage::SparseMatrix<storm::RationalNumber> const& transitionMatrix, storm::storage::SparseMatrix<storm::RationalNumber> const& backwardTransitions, storm::models::sparse::StandardRewardModel<storm::RationalNumber> const& rewardModel, storm::storage::BitVector const& targetStates, bool qualitative, bool produceScheduler, storm::solver::MinMaxLinearEquationSolverFactory<storm::RationalNumber> const& minMaxLinearEquationSolverFactory, ModelCheckerHint const& hint);
#endif
        }
    }
}<|MERGE_RESOLUTION|>--- conflicted
+++ resolved
@@ -249,18 +249,8 @@
                 // Compute the reward vector to add in each step based on the available reward models.
                 std::vector<ValueType> totalRewardVector = rewardModel.getTotalRewardVector(transitionMatrix);
                 
-<<<<<<< HEAD
-                // Initialize result to either the state rewards of the model or the null vector.
-                std::vector<ValueType> result;
-                if (rewardModel.hasStateRewards()) {
-                    result = rewardModel.getStateRewardVector(); // Whyyy?
-                } else {
-                    result.resize(transitionMatrix.getRowGroupCount());
-                }
-=======
                 // Initialize result to the zero vector.
                 std::vector<ValueType> result(transitionMatrix.getRowGroupCount(), storm::utility::zero<ValueType>());
->>>>>>> b7170b3c
                 
                 std::unique_ptr<storm::solver::MinMaxLinearEquationSolver<ValueType>> solver = minMaxLinearEquationSolverFactory.create(transitionMatrix);
                 solver->repeatedMultiply(dir, result, &totalRewardVector, stepBound);
