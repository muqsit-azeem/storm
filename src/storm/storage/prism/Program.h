#ifndef STORM_STORAGE_PRISM_PROGRAM_H_
#define STORM_STORAGE_PRISM_PROGRAM_H_

#include <memory>
#include <map>
#include <vector>
#include <set>
#include <boost/optional.hpp>

#include "storm/storage/prism/Constant.h"
#include "storm/storage/prism/Formula.h"
#include "storm/storage/prism/Label.h"
#include "storm/storage/prism/Module.h"
#include "storm/storage/prism/RewardModel.h"
#include "storm/storage/prism/SystemCompositionConstruct.h"
#include "storm/storage/prism/InitialConstruct.h"
#include "storm/storage/prism/Composition.h"
#include "storm/storage/prism/Player.h"
#include "storm/storage/BoostTypes.h"
#include "storm/storage/PlayerIndex.h"
#include "storm/utility/solver.h"
#include "storm/utility/OsDetection.h"

namespace storm {
    namespace jani {
        class Model;
        class Property;
    }

    namespace prism {
        class Program : public LocatedInformation {
        public:
            /*!
             * An enum for the different model types.
             */
            enum class ModelType {UNDEFINED, DTMC, CTMC, MDP, CTMDP, MA, POMDP, PTA, SMG};

            enum class ValidityCheckLevel  : unsigned {VALIDINPUT = 0, READYFORPROCESSING = 1};

            /*!
             * Creates a program with the given model type, undefined constants, global variables, modules, reward
             * models, labels and initial states.
             *
             * @param manager The manager responsible for the variables and expressions of the program.
             * @param modelType The type of the program.
             * @param constants The constants of the program.
             * @param globalBooleanVariables The global boolean variables of the program.
             * @param globalIntegerVariables The global integer variables of the program.
             * @param formulas The formulas defined in the program.
             * @param modules The modules of the program.
             * @param actionToIndexMap A mapping of action names to their indices.
             * @param rewardModels The reward models of the program.
             * @param labels The labels defined for this program.
             * @param initialConstruct The initial construct of the program. If none, then an initial construct is built
             * using the initial values of the variables.
             * @param compositionConstruct If not none, specifies how the modules are composed for the full system.
             * If none, the regular parallel composition is assumed.
             * @param filename The filename in which the program is defined.
             * @param lineNumber The line number in which the program is defined.
             * @param finalModel If set to true, the program is checked for input-validity, as well as some post-processing.
             */
            Program(std::shared_ptr<storm::expressions::ExpressionManager> manager, ModelType modelType, std::vector<Constant> const& constants, std::vector<BooleanVariable> const& globalBooleanVariables, std::vector<IntegerVariable> const& globalIntegerVariables, std::vector<Formula> const& formulas, std::vector<Player> const& players, std::vector<Module> const& modules, std::map<std::string, uint_fast64_t> const& actionToIndexMap, std::vector<RewardModel> const& rewardModels, std::vector<Label> const& labels, std::vector<ObservationLabel> const& observationLabels, boost::optional<InitialConstruct> const& initialConstruct, boost::optional<SystemCompositionConstruct> const& compositionConstruct, bool prismCompatibility, std::string const& filename = "", uint_fast64_t lineNumber = 0, bool finalModel = true);

            // Provide default implementations for constructors and assignments.
            Program() = default;
            Program(Program const& other) = default;
            Program& operator=(Program const& other) = default;
            Program(Program&& other) = default;
            Program& operator=(Program&& other) = default;

            /*!
             * Retrieves the model type of the model.
             *
             * @return The type of the model.
             */
            ModelType getModelType() const;

            /*!
             * Retrieves whether the model is a discrete-time model, i.e. a DTMC or an MDP.
             *
             * @return True iff the model is a discrete-time model.
             */
            bool isDiscreteTimeModel() const;

            /*!
             * Retrieves whether the model is one without nondeterministic choices, i.e. a DTMC or a CTMC.
             */
            bool isDeterministicModel() const;

            /*!
             * Retrieves whether the model has restricted observability
             */
            bool isPartiallyObservable() const;

            /*!
             * Retrieves whether there are undefined constants of any type in the program.
             *
             * @return True iff there are undefined constants of any type in the program.
             */
            bool hasUndefinedConstants() const;

            /*!
             * Checks that undefined constants (parameters) of the model preserve the graph of the underlying model.
             * That is, undefined constants may only appear in the probability expressions of updates as well as in the
             * values in reward models.
             *
             * @return True iff the undefined constants are graph-preserving.
             */
            bool undefinedConstantsAreGraphPreserving() const;

            /*!
             * Retrieves the undefined constants in the program.
             *
             * @return The undefined constants in the program.
             */
            std::vector<std::reference_wrapper<Constant const>> getUndefinedConstants() const;

            /*!
             * Retrieves the undefined constants in the program as a comma-separated string.
             *
             * @return A string with the undefined constants in the program, separated by a comma
             */
            std::string getUndefinedConstantsAsString() const;

            /*!
             * Retrieves whether the given constant exists in the program.
             *
             * @param constantName The name of the constant to search.
             * @return True iff the constant exists in the program.
             */
            bool hasConstant(std::string const& constantName) const;

            /*!
             * Retrieves the constant with the given name if it exists.
             *
             * @param constantName The name of the constant to retrieve.
             * @return The constant with the given name if it exists.
             */
            Constant const& getConstant(std::string const& constantName) const;

            /*!
             * Retrieves a mapping of all defined constants to their defining expressions.
             *
             * @return A mapping from constants to their 'values'.
             */
            std::map<storm::expressions::Variable, storm::expressions::Expression> getConstantsSubstitution() const;

            /*!
             * Retrieves a mapping of all formula variables to their defining expressions.
             *
             * @return A mapping from constants to their 'values'.
             */
            std::map<storm::expressions::Variable, storm::expressions::Expression> getFormulasSubstitution() const;

            /*!
             * Retrieves a mapping of all defined constants and formula variables to their defining expressions
             *
             * @return A mapping from constants and formulas to their expressions.
             */
            std::map<storm::expressions::Variable, storm::expressions::Expression> getConstantsFormulasSubstitution(bool getConstantsSubstitution = true, bool getFormulasSubstitution = true) const;

            /*!
             * Applies the renaming of a renamed module to the given substitution.
             */
            std::map<storm::expressions::Variable, storm::expressions::Expression> getSubstitutionForRenamedModule(Module const& renamedModule, std::map<storm::expressions::Variable, storm::expressions::Expression> const& substitution) const;

            /*!
             * Gets the renaming of a module after flattening all renamings.
             * Note that the base of a renamed module might again be a renamed module.
             */
            std::map<std::string, std::string> getFinalRenamingOfModule(Module const& renamedModule) const;

            /*!
             * Retrieves all constants defined in the program.
             *
             * @return The constants defined in the program.
             */
            std::vector<Constant> const& getConstants() const;

            /*!
             * Retrieves the number of all constants defined in the program.
             *
             * @return The number of constants defined in the program.
             */
            std::size_t getNumberOfConstants() const;

            /*!
             * Retrieves the constants that are actually used in the program.
             * @return
             */
            std::vector<Constant> usedConstants() const;

            /*!
             * The total number of commands in the prism file.
             */
             size_t getNumberOfCommands() const;

            /*!
             * Retrieves whether a global Boolean variable with the given name exists
             *
             * @param variableName The name of the variable
             * @return true iff a global variable of type Boolean with the given name exists.
             */
            bool globalBooleanVariableExists(std::string const& variableName) const;

            /**
             * Retrieves whether a global Integer variable with the given name exists
             *
             * @param variableName The name of the variable
             * @return true iff a global variable of type Integer with the given name exists.
             */
            bool globalIntegerVariableExists(std::string const& variableName) const;

            /*!
             * Retrieves the global boolean variables of the program.
             *
             * @return The global boolean variables of the program.
             */
            std::vector<BooleanVariable> const& getGlobalBooleanVariables() const;

            /*!
             * Retrieves a the global boolean variable with the given name.
             *
             * @param variableName The name of the global boolean variable to retrieve.
             * @return The global boolean variable with the given name.
             */
            BooleanVariable const& getGlobalBooleanVariable(std::string const& variableName) const;

            /*!
             * Retrieves the global integer variables of the program.
             *
             * @return The global integer variables of the program.
             */
            std::vector<IntegerVariable> const& getGlobalIntegerVariables() const;

            /*!
             * Retrieves a the global integer variable with the given name.
             *
             * @param variableName The name of the global integer variable to retrieve.
             * @return The global integer variable with the given name.
             */
            IntegerVariable const& getGlobalIntegerVariable(std::string const& variableName) const;

            /*!
             * Retrieves all expression variables used by this program.
             *
             * @return The set of expression variables used by this program.
             */
            std::set<storm::expressions::Variable> getAllExpressionVariables() const;

            /*!
             * Retrieves a list of expressions that characterize the legal ranges of all variables.
             *
             * @return A list of expressions that characterize the legal ranges of all variables.
             */
            std::vector<storm::expressions::Expression> getAllRangeExpressions() const;

            /*!
             * Retrieves the number of global boolean variables of the program.
             *
             * @return The number of global boolean variables of the program.
             */
            std::size_t getNumberOfGlobalBooleanVariables() const;

            /*!
             * Retrieves the number of global integer variables of the program.
             *
             * @return The number of global integer variables of the program.
             */
            std::size_t getNumberOfGlobalIntegerVariables() const;

            /*!
             * Retrieves the formulas defined in the program.
             *
             * @return The formulas defined in the program.
             */
            std::vector<Formula> const& getFormulas() const;

            /*!
             * Retrieves the number of formulas in the program.
             *
             * @return The number of formulas in the program.
             */
            std::size_t getNumberOfFormulas() const;

            /*!
             * Retrieves the number of modules in the program.
             *
             * @return The number of modules in the program.
             */
            std::size_t getNumberOfModules() const;

            /*!
             * Retrieves the module with the given index.
             *
             * @param index The index of the module to retrieve.
             * @return The module with the given index.
             */
            Module const& getModule(uint_fast64_t index) const;

            /*!
             * Retrieves whether the program has a module with the given name.
             *
             * @return True iff a module with the given name exists.
             */
            bool hasModule(std::string const& moduleName) const;

            /*!
             * Retrieves the module with the given name.
             *
             * @param moduleName The name of the module to retrieve.
             * @return The module with the given name.
             */
            Module const& getModule(std::string const& moduleName) const;

            /*!
             * Retrieves all modules of the program.
             *
             * @return All modules of the program.
             */
            std::vector<Module> const& getModules() const;

            /*!
             * Retrieves the players of the program.
             *
             * @return The players of the program.
             */
            std::vector<Player> const& getPlayers() const;

            /*!
             * Retrieves the number of players in the program.
             *
             * @return The number of players in the program.
             */
            std::size_t getNumberOfPlayers() const;

            /*!
             * Retrieves the index of the player in the program.
             *
             * @return The index of the player in the program.
             */
            storm::storage::PlayerIndex const& getIndexOfPlayer(std::string const& playerName) const;

            /*!
             * @return Retrieves the mapping of player names to their indices.
             */
            std::map<std::string, storm::storage::PlayerIndex> const& getPlayerNameToIndexMapping() const;
            
            /*!
             * Retrieves a vector whose i'th entry corresponds to the player controlling module i.
             * Modules that are not controlled by any player will get assigned INVALID_PLAYER_INDEX
             */
            std::vector<storm::storage::PlayerIndex> buildModuleIndexToPlayerIndexMap() const;
            
            /*!
             * Retrieves a vector whose i'th entry corresponds to the player controlling action with index i.
             * Actions that are not controlled by any player (in particular the silent action) will get assigned INVALID_PLAYER_INDEX.
             */
            std::map<uint_fast64_t, storm::storage::PlayerIndex> buildActionIndexToPlayerIndexMap() const;
            
            /*!
             * Retrieves the mapping of action names to their indices.
             *
             * @return The mapping of action names to their indices.
             */
            std::map<std::string, uint_fast64_t> const& getActionNameToIndexMapping() const;

            /*!
             * Retrieves whether the program specifies an initial construct.
             */
            bool hasInitialConstruct() const;

            /*!
             * Retrieves the initial construct of the program.
             *
             * @return The initial construct of the program.
             */
            InitialConstruct const& getInitialConstruct() const;

            /*!
             * Retrieves an optional containing the initial construct of the program if there is any and nothing otherwise.
             *
             * @return The initial construct of the program.
             */
            boost::optional<InitialConstruct> const& getOptionalInitialConstruct() const;

            /*!
             * Retrieves an expression characterizing the initial states.
             *
             * @return an expression characterizing the initial states.
             */
            storm::expressions::Expression getInitialStatesExpression() const;

            /*!
             * Retrieves whether the program specifies a system composition in terms of process algebra operations over
             * the modules.
             *
             * @return True iff the program specifies a system composition.
             */
            bool specifiesSystemComposition() const;

            /*!
             * If the program specifies a system composition construct, this method retrieves it.
             *
             * @return The system composition construct as specified by the program.
             */
            SystemCompositionConstruct const& getSystemCompositionConstruct() const;

            /*!
             * Retrieves the system composition construct (if any) and none otherwise.
             *
             * @return The system composition construct specified by the program or none.
             */
            boost::optional<SystemCompositionConstruct> getOptionalSystemCompositionConstruct() const;

            /*!
             * Retrieves the default system composition for this program.
             *
             * @return The default system composition.
             */
            std::shared_ptr<Composition> getDefaultSystemComposition() const;

            /*!
             * Retrieves the set of actions present in the program.
             *
             * @return The set of actions present in the program.
             */
            std::set<std::string> const& getActions() const;

            /*!
             * Retrieves the set of synchronizing action indices present in the program.
             *
             * @return The set of synchronizing action indices present in the program.
             */
            std::set<uint_fast64_t> const& getSynchronizingActionIndices() const;

            /*!
             * Retrieves the action name of the given action index.
             *
             * @param actionIndex The index of the action whose name to retrieve.
             * @return The name of the action.
             */
            std::string const& getActionName(uint_fast64_t actionIndex) const;

            /*!
             * Retrieves the index of the action with the given name.
             *
             * @param actionName The name of the action.
             * @return The index of the action.
             */
            uint_fast64_t getActionIndex(std::string const& actionName) const;

            /*!
             * Retrieves whether the program has an action with the given name.
             *
             * @return True iff the program has an action with the given name.
             */
            bool hasAction(std::string const& actionName) const;

            /*!
             * Retrieves whether the program has an action with the given index.
             *
             * @return True iff the program has an action with the given index.
             */
            bool hasAction(uint_fast64_t const& actionIndex) const;

            /*!
             * Retrieves the indices of all modules within this program that contain commands that are labelled with the
             * given action.
             *
             * @param action The name of the action the modules are supposed to possess.
             * @return A set of indices of all matching modules.
             */
            std::set<uint_fast64_t> const& getModuleIndicesByAction(std::string const& action) const;

            /*!
             * Retrieves the indices of all modules within this program that contain commands that are labelled with the
             * given action index.
             *
             * @param actionIndex The index of the action the modules are supposed to possess.
             * @return A set of indices of all matching modules.
             */
            std::set<uint_fast64_t> const& getModuleIndicesByActionIndex(uint_fast64_t actionIndex) const;

            /*!
             * Retrieves the index of the module in which the given variable name was declared.
             *
             * @param variableName The name of the variable to search.
             * @return The index of the module in which the given variable name was declared.
             */
            uint_fast64_t getModuleIndexByVariable(std::string const& variableName) const;

            /*!
             * Retrieves the index of the module and the (local) index of the command with the given global command index.
             *
             * An exception is thrown if the command index is invalid.
             *
             * @note if (x,y) is the result of this method, we have
             * <code> getModule(x).getCommand(y).getGlobalIndex() == globalCommandIndex </code>
             *
             * @param globalCommandIndex the global command index specifying the command that is to be found
             * @return the index of the module and the (local) index of the found command
             */
            std::pair<uint_fast64_t, uint_fast64_t> getModuleCommandIndexByGlobalCommandIndex(uint_fast64_t globalCommandIndex) const;

            /*
             * Get total number of unlabeled commands
             */
            uint64_t getNumberOfUnlabeledCommands() const;

            /*!
             * Retrieves whether the program has reward models.
             *
             * @return True iff the program has at least one reward model.
             */
            bool hasRewardModel() const;

            /*!
             * Retrieves whether the program has a reward model with the given name.
             *
             * @param name The name of the reward model to look for.
             * @return True iff the program has a reward model with the given name.
             */
            bool hasRewardModel(std::string const& name) const;

            /*!
             * Retrieves the reward models of the program.
             *
             * @return The reward models of the program.
             */
            std::vector<RewardModel> const& getRewardModels() const;

            /*!
             * Retrieves the number of reward models in the program.
             *
             * @return The number of reward models in the program.
             */
            std::size_t getNumberOfRewardModels() const;

            /*!
             * Retrieves the reward model with the given name.
             *
             * @param rewardModelName The name of the reward model to return.
             * @return The reward model with the given name.
             */
            RewardModel const& getRewardModel(std::string const& rewardModelName) const;

            /*!
             * Retrieves the reward model with the given index.
             *
             * @param index The index of the reward model to return.
             * @return The reward model with the given index.
             */
            RewardModel const& getRewardModel(uint_fast64_t index) const;

            /*!
             * Checks whether the program has a label with the given name.
             *
             * @param labelName The label of the program.
             * @return True iff the label of the program.
             */
            bool hasLabel(std::string const& labelName) const;

            /*!
             * Retrieves all labels that are defined by the probabilitic program.
             *
             * @return A set of labels that are defined in the program.
             */
            std::vector<Label> const& getLabels() const;

            /*!
             * Retrieves all guards appearing in the program.
             *
             * @param negated A flag indicating whether the guards should be negated.
             * @return All guards appearing in the program.
             */
            std::vector<storm::expressions::Expression> getAllGuards(bool negated = false) const;

            /*!
             * Retrieves the expression associated with the given label, if it exists.
             *
             * @param labelName The name of the label to retrieve.
             */
            storm::expressions::Expression const& getLabelExpression(std::string const& label) const;

            /*!
             * Retrieves a mapping from all labels in the program to their defining expressions.
             *
             * @return A mapping from label names to their expressions.
             */
            std::map<std::string, storm::expressions::Expression> getLabelToExpressionMapping() const;

            /*!
             * Retrieves the number of labels in the program.
             *
             * @return The number of labels in the program.
             */
            std::size_t getNumberOfLabels() const;

            /*!
             * Adds a label with the given name and defining expression to the program.
             *
             * @param name The name of the label. This name must not yet exist as a label name in the program.
             * @param statePredicateExpression The predicate that is described by the label.
             */
            void addLabel(std::string const& name, storm::expressions::Expression const& statePredicateExpression);

            /*!
             * Removes the label with the given name from the program.
             *
             * @param name The name of a label that exists within the program.
             */
            void removeLabel(std::string const& name);

            /*!
             * Removes all labels that are not contained in the given set from the program. Note: no check is performed
             * as to whether or not the given label names actually exist.
             *
             * @param labelSet The label set that is to be kept.
             */
            void filterLabels(std::set<std::string> const& labelSet);

            void removeRewardModels();

            /*!
             * Retrieves all observation labels that are defined by this program
             *
             * @return A set of observation labels
             */
            std::vector<ObservationLabel> const& getObservationLabels() const;

            /*!
             * Retrieves the number of observation labels in the program.
             *
             * @return The number of labels in the program.
             */
            std::size_t getNumberOfObservationLabels() const;

            /*!
             * Creates a new program that drops all commands whose indices are not in the given set.
             *
             * @param indexSet The set of indices for which to keep the commands.
             */
            Program restrictCommands(storm::storage::FlatSet<uint_fast64_t> const& indexSet) const;

            /*!
             * Defines the undefined constants according to the given map and returns the resulting program.
             *
             * @param constantDefinitions A mapping from undefined constant to the expressions they are supposed
             * to be replaced with.
             * @return The program after all undefined constants in the given map have been replaced with their
             * definitions.
             */
            Program defineUndefinedConstants(std::map<storm::expressions::Variable, storm::expressions::Expression> const& constantDefinitions) const;

            /*!
             * Substitutes all constants appearing in the expressions of the program by their defining expressions. For
             * this to work, all constants need to be defined prior to calling this.
             *
             * @return The resulting program that only contains expressions over variables of the program (and maybe formulas).
             */
            Program substituteConstants() const;

            /*!
             * Substitutes all formulas appearing in the expressions of the program by their defining expressions.
             *
             * The resulting program still contains the function definition, but does not apply them.
             * @return The resulting program that only contains expressions over variables of the program (and maybe constants).
             */
            Program substituteFormulas() const;

<<<<<<< HEAD
            /*!
             * Substitutes all nonstandard predicates in expressions of the program by their defining expressions
             */
             Program substituteNonStandardPredicates() const;
            
=======
>>>>>>> fded9732
            /*!
             * Substitutes all constants and/or formulas appearing in the expressions of the program by their defining expressions. For
             * this to work, all constants need to be defined prior to calling this.
             *
             * @return The resulting program that only contains expressions over variables of the program.
             */
            Program substituteConstantsFormulas(bool substituteConstants = true, bool substituteFormulas = true) const;

            /**
             * Entry point for static analysis for simplify. As we use the same expression manager, we recommend to not use the original program any further.
             * @return A simplified, equivalent program.
             */
            Program simplify();

            /*!
             * Checks the validity of the program. If the program is not valid, an exception is thrown with a message
             * that indicates the source of the problem.
             */
            void checkValidity(Program::ValidityCheckLevel lvl = Program::ValidityCheckLevel::READYFORPROCESSING) const;

            /*!
             * Creates an equivalent program that contains exactly one module.
             *
             * @param smtSolverFactory an SMT solver factory to use. If none is given, the default one is used.
             * @return The resulting program.
             */
            Program flattenModules(std::shared_ptr<storm::utility::solver::SmtSolverFactory> const& smtSolverFactory = std::shared_ptr<storm::utility::solver::SmtSolverFactory>(new storm::utility::solver::SmtSolverFactory())) const;

            friend std::ostream& operator<<(std::ostream& stream, Program const& program);

            /*!
             * Retrieves the manager responsible for the expressions of this program.
             *
             * @return The manager responsible for the expressions of this program.
             */
            storm::expressions::ExpressionManager& getManager() const;

            std::unordered_map<uint_fast64_t, std::string> buildCommandIndexToActionNameMap() const;

            std::unordered_map<uint_fast64_t, uint_fast64_t> buildCommandIndexToActionIndex() const;

            std::unordered_map<uint_fast64_t, std::string> buildActionIndexToActionNameMap() const;

            /*!
             * Converts the PRISM model into an equivalent JANI model.
             */
            storm::jani::Model toJani(bool allVariablesGlobal = true, std::string suffix = "") const;

            /*!
             * Converts the PRISM model into an equivalent JANI model and if labels or reward models had
             * to be renamed in the process, the renamings are applied to the given properties
             * @return The jani model of this and either the new set of properties or an empty vector if no renamings were necessary
             */
            std::pair<storm::jani::Model, std::vector<storm::jani::Property>> toJani(std::vector<storm::jani::Property> const& properties, bool allVariablesGlobal = true, std::string suffix = "") const;

        private:
            /*!
             * This function builds a command that corresponds to the synchronization of the given list of commands.
             *
             * @param newCommandIndex The index of the command to construct.
             * @param actionIndex The index of the action of the resulting command.
             * @param firstUpdateIndex The index of the first update of the resulting command.
             * @param actionName The name of the action of the resulting command.
             * @param commands The commands to synchronize.
             * @return The resulting command.
             */
            Command synchronizeCommands(uint_fast64_t newCommandIndex, uint_fast64_t actionIndex, uint_fast64_t firstUpdateIndex, std::string const& actionName, std::vector<std::reference_wrapper<Command const>> const& commands) const;

            /*!
             * Equips all global variables without initial values with initial values based on their type.
             */
            void createMissingInitialValues();

            // The manager responsible for the variables/expressions of the program.
            std::shared_ptr<storm::expressions::ExpressionManager> manager;

            // Creates the internal mappings.
            void createMappings();

            // The type of the model.
            ModelType modelType;

            // The constants of the program.
            std::vector<Constant> constants;

            // A mapping from constant names to their corresponding indices.
            std::map<std::string, uint_fast64_t> constantToIndexMap;

            // The global boolean variables.
            std::vector<BooleanVariable> globalBooleanVariables;

            // A mapping from global boolean variable names to their corresponding indices.
            std::map<std::string, uint_fast64_t> globalBooleanVariableToIndexMap;

            // The global integer variables.
            std::vector<IntegerVariable> globalIntegerVariables;

            // A mapping from global integer variable names to their corresponding indices.
            std::map<std::string, uint_fast64_t> globalIntegerVariableToIndexMap;

            // The formulas defined in the program.
            std::vector<Formula> formulas;

            // A mapping of formula names to their corresponding indices.
            std::map<std::string, uint_fast64_t> formulaToIndexMap;

            // The players associated with the program.
            std::vector<Player> players;

            // A mapping of player names to their indices.
            std::map<std::string, storm::storage::PlayerIndex> playerToIndexMap;

            // The modules associated with the program.
            std::vector<Module> modules;

            // A mapping of module names to their indices.
            std::map<std::string, uint_fast64_t> moduleToIndexMap;

            // The reward models associated with the program.
            std::vector<RewardModel> rewardModels;

            // A mapping of reward models to their indices.
            std::map<std::string, uint_fast64_t> rewardModelToIndexMap;

            // The initial construct of the program.
            boost::optional<InitialConstruct> initialConstruct;

            // If set, this specifies the way the modules are composed to obtain the full system.
            boost::optional<SystemCompositionConstruct> systemCompositionConstruct;

            // The labels that are defined for this model.
            std::vector<Label> labels;

            // A mapping from labels to their indices.
            std::map<std::string, uint_fast64_t> labelToIndexMap;

            // Observation labels
            std::vector<ObservationLabel> observationLabels;

            // A mapping from action names to their indices.
            std::map<std::string, uint_fast64_t> actionToIndexMap;

            // A mapping from action indices to their names.
            std::map<uint_fast64_t, std::string> indexToActionMap;

            // The set of actions present in this program.
            std::set<std::string> actions;

            // The set of synchronizing actions present in this program.
            std::set<uint_fast64_t> synchronizingActionIndices;

            // A map of actions to the set of modules containing commands labelled with this action.
            std::map<uint_fast64_t, std::set<uint_fast64_t>> actionIndicesToModuleIndexMap;

            // A mapping from variable names to the modules in which they were declared.
            std::map<std::string, uint_fast64_t> variableToModuleIndexMap;

            bool prismCompatibility;
        };

        std::ostream& operator<<(std::ostream& out, Program::ModelType const& type);

    } // namespace prism
} // namespace storm

#endif /* STORM_STORAGE_PRISM_PROGRAM_H_ */<|MERGE_RESOLUTION|>--- conflicted
+++ resolved
@@ -669,14 +669,11 @@
              */
             Program substituteFormulas() const;
 
-<<<<<<< HEAD
             /*!
              * Substitutes all nonstandard predicates in expressions of the program by their defining expressions
              */
              Program substituteNonStandardPredicates() const;
-            
-=======
->>>>>>> fded9732
+
             /*!
              * Substitutes all constants and/or formulas appearing in the expressions of the program by their defining expressions. For
              * this to work, all constants need to be defined prior to calling this.
