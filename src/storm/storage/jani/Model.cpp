#include "storm/storage/jani/Model.h"

#include <algorithm>

#include "storm/storage/expressions/ExpressionManager.h"


#include "storm/storage/jani/Edge.h"
#include "storm/storage/jani/TemplateEdge.h"
#include "storm/storage/jani/EdgeDestination.h"
#include "storm/storage/jani/Model.h"
#include "storm/storage/jani/Automaton.h"
#include "storm/storage/jani/Location.h"
#include "storm/storage/jani/AutomatonComposition.h"
#include "storm/storage/jani/ParallelComposition.h"
#include "storm/storage/jani/visitor/CompositionInformationVisitor.h"
#include "Compositions.h"
#include "storm/storage/jani/visitor/JSONExporter.h"
#include "storm/storage/jani/eliminator/ArrayEliminator.h"
#include "storm/storage/jani/eliminator/FunctionEliminator.h"
#include "storm/storage/jani/VariablesToConstantsTransformer.h"
#include "storm/storage/jani/visitor/JaniExpressionSubstitutionVisitor.h"
#include "storm/storage/jani/traverser/InformationCollector.h"

#include "storm/storage/expressions/LinearityCheckVisitor.h"

#include "storm/utility/combinatorics.h"

#include "storm/utility/macros.h"
#include "storm/exceptions/WrongFormatException.h"
#include "storm/exceptions/InvalidArgumentException.h"
#include "storm/exceptions/InvalidOperationException.h"
#include "storm/exceptions/InvalidTypeException.h"

#include "storm/solver/SmtSolver.h"

namespace storm {
    namespace jani {
        
        const std::string Model::SILENT_ACTION_NAME = "";
        const uint64_t Model::SILENT_ACTION_INDEX = 0;


        Model::Model(Model&& other) = default;
        Model& Model::operator=(Model&& other) = default;

        Model::Model() {
            // Intentionally left empty.
        }
        
        Model::Model(std::string const& name, ModelType const& modelType, uint64_t version, boost::optional<std::shared_ptr<storm::expressions::ExpressionManager>> const& expressionManager) : name(name), modelType(modelType), version(version), composition(nullptr) {
            // Use the provided manager or create a new one.
            if (expressionManager) {
                this->expressionManager = expressionManager.get();
            } else {
                this->expressionManager = std::make_shared<storm::expressions::ExpressionManager>();
            }
            
            // Create an initial restriction.
            initialStatesRestriction = this->expressionManager->boolean(true);
            
            // Add a prefined action that represents the silent action.
            uint64_t actionIndex = addAction(storm::jani::Action(SILENT_ACTION_NAME));
            STORM_LOG_ASSERT(actionIndex == SILENT_ACTION_INDEX, "Illegal silent action index.");
        }
        
        Model::Model(Model const& other) {
            *this = other;
        }
        
        Model& Model::operator=(Model const& other) {
            if (this != &other) {
                this->name = other.name;
                this->modelType = other.modelType;
                this->modelFeatures = other.modelFeatures;
                this->version = other.version;
                this->expressionManager = other.expressionManager;
                this->actions = other.actions;
                this->actionToIndex = other.actionToIndex;
                this->nonsilentActionIndices = other.nonsilentActionIndices;
                this->constants = other.constants;
                this->constantToIndex = other.constantToIndex;
                this->globalVariables = other.globalVariables;
                this->nonTrivialRewardModels = other.nonTrivialRewardModels;
                this->automata = other.automata;
                this->automatonToIndex = other.automatonToIndex;
                this->composition = other.composition;
                this->initialStatesRestriction = other.initialStatesRestriction;
                this->globalFunctions = other.globalFunctions;
                
                // Now that we have copied all the data, we need to fix all assignments as they contain references to the old model.
                std::map<Variable const*, std::reference_wrapper<Variable const>> remapping;
                for (auto const& variable : other.getGlobalVariables()) {
                    remapping.emplace(&variable, this->getGlobalVariables().getVariable(variable.getName()));
                }
                auto otherAutomatonIt = other.automata.begin();
                auto thisAutomatonIt = this->automata.begin();
                
                for (; otherAutomatonIt != other.automata.end(); ++otherAutomatonIt, ++thisAutomatonIt) {
                    for (auto const& variable : otherAutomatonIt->getVariables()) {
                        remapping.emplace(&variable, thisAutomatonIt->getVariables().getVariable(variable.getName()));
                    }
                    
                    thisAutomatonIt->changeAssignmentVariables(remapping);
                }
            }
            
            return *this;
        }
        
        storm::expressions::ExpressionManager& Model::getManager() const {
            return *expressionManager;
        }
        
        uint64_t Model::getJaniVersion() const {
            return version;
        }
        
        ModelType const& Model::getModelType() const {
            return modelType;
        }

        void Model::setModelType(ModelType const& newModelType) {
            modelType = newModelType;
        }
        
        ModelFeatures const& Model::getModelFeatures() const {
            return modelFeatures;
        }
        
        ModelFeatures& Model::getModelFeatures() {
            return modelFeatures;
        }
        
        std::string const& Model::getName() const {
            return name;
        }
        
        void Model::setName(std::string const& newName) {
            name = newName;
        }
        
        struct ConditionalMetaEdge {
            ConditionalMetaEdge() : actionIndex(0) {
                // Intentionally left empty.
            }
            
            uint64_t actionIndex;
            std::vector<uint64_t> components;
            std::vector<uint64_t> condition;
            boost::optional<storm::expressions::Expression> rate;
            std::vector<storm::expressions::Expression> probabilities;
            std::vector<std::vector<uint64_t>> effects;
            std::shared_ptr<TemplateEdge> templateEdge;
        };
        
        storm::expressions::Expression createSynchronizedGuard(std::vector<std::reference_wrapper<Edge const>> const& chosenEdges) {
            STORM_LOG_ASSERT(!chosenEdges.empty(), "Expected non-empty set of edges.");
            auto it = chosenEdges.begin();
            storm::expressions::Expression result = it->get().getGuard();
            ++it;
            for (; it != chosenEdges.end(); ++it) {
                result = result && it->get().getGuard();
            }
            return result;
        }
        
        ConditionalMetaEdge createSynchronizedMetaEdge(Automaton& automaton, std::vector<std::reference_wrapper<Edge const>> const& edgesToSynchronize) {
            ConditionalMetaEdge result;

            result.templateEdge = std::make_shared<TemplateEdge>(createSynchronizedGuard(edgesToSynchronize));
            automaton.registerTemplateEdge(result.templateEdge);
            
            for (auto const& edge : edgesToSynchronize) {
                result.condition.push_back(edge.get().getSourceLocationIndex());
            }
            
            // Initialize all update iterators.
            std::vector<std::vector<EdgeDestination>::const_iterator> destinationIterators;
            for (uint_fast64_t i = 0; i < edgesToSynchronize.size(); ++i) {
                destinationIterators.push_back(edgesToSynchronize[i].get().getDestinations().cbegin());
            }
            
            bool doneDestinations = false;
            do {
                // We create the new likelihood expression by multiplying the particapting destination probability expressions.
                result.probabilities.emplace_back(destinationIterators[0]->getProbability());
                for (uint_fast64_t i = 1; i < destinationIterators.size(); ++i) {
                    result.probabilities.back() = result.probabilities.back() * destinationIterators[i]->getProbability();
                }
                
                // Now concatenate all assignments of all participating destinations.
                TemplateEdgeDestination templateDestination;
                for (uint_fast64_t i = 0; i < destinationIterators.size(); ++i) {
                    for (auto const& assignment : destinationIterators[i]->getOrderedAssignments().getAllAssignments()) {
                        templateDestination.addAssignment(assignment);
                    }
                }

                // Then we are ready to add the new destination.
                result.templateEdge->addDestination(templateDestination);
                
                // Finally, add the location effects.
                result.effects.emplace_back();
                for (uint_fast64_t i = 0; i < destinationIterators.size(); ++i) {
                    result.effects.back().push_back(destinationIterators[i]->getLocationIndex());
                }
                
                // Now check whether there is some update combination we have not yet explored.
                bool movedIterator = false;
                for (int_fast64_t j = destinationIterators.size() - 1; j >= 0; --j) {
                    ++destinationIterators[j];
                    if (destinationIterators[j] != edgesToSynchronize[j].get().getDestinations().cend()) {
                        movedIterator = true;
                        break;
                    } else {
                        // Reset the iterator to the beginning of the list.
                        destinationIterators[j] = edgesToSynchronize[j].get().getDestinations().cbegin();
                    }
                }
                
                doneDestinations = !movedIterator;
            } while (!doneDestinations);
            
            return result;
        }
        
        std::vector<ConditionalMetaEdge> createSynchronizingMetaEdges(Model const& oldModel, Model& newModel, Automaton& newAutomaton, std::vector<std::set<uint64_t>>& synchronizingActionIndices, SynchronizationVector const& vector, std::vector<std::reference_wrapper<Automaton const>> const& composedAutomata, storm::solver::SmtSolver& solver) {
            std::vector<ConditionalMetaEdge> result;
            
            // Gather all participating automata and the corresponding input symbols.
            std::vector<uint64_t> components;
            std::vector<std::pair<std::reference_wrapper<Automaton const>, uint64_t>> participatingAutomataAndActions;
            for (uint64_t i = 0; i < composedAutomata.size(); ++i) {
                std::string const& actionName = vector.getInput(i);
                if (!SynchronizationVector::isNoActionInput(actionName)) {
                    components.push_back(i);
                    uint64_t actionIndex = oldModel.getActionIndex(actionName);
                    // store that automaton occurs in the sync vector.
                    participatingAutomataAndActions.push_back(std::make_pair(composedAutomata[i], actionIndex));
                    // Store for later that this action is one of the possible actions that synchronise
                    synchronizingActionIndices[i].insert(actionIndex);
                }
            }

            // What is the action label that should be attached to the composed actions
            uint64_t resultingActionIndex = Model::SILENT_ACTION_INDEX;
            if (vector.getOutput() != Model::SILENT_ACTION_NAME) {
                if (newModel.hasAction(vector.getOutput())) {
                    resultingActionIndex = newModel.getActionIndex(vector.getOutput());
                } else {
                    resultingActionIndex = newModel.addAction(vector.getOutput());
                }
            }
            
            bool noCombinations = false;
            
            // Prepare the list that stores for each automaton the list of edges with the participating action.
            std::vector<std::vector<std::reference_wrapper<storm::jani::Edge const>>> possibleEdges;
            
            for (auto const& automatonActionPair : participatingAutomataAndActions) {
                possibleEdges.emplace_back();
                for (auto const& edge : automatonActionPair.first.get().getEdges()) {
                    if (edge.getActionIndex() == automatonActionPair.second) {
                        possibleEdges.back().push_back(edge);
                    }
                }

                // If there were no edges with the participating action index, then there is no synchronization possible.
                if (possibleEdges.back().empty()) {
                    noCombinations = true;
                    break;
                }
            }

            // If there are no valid combinations for the action, we need to skip the generation of synchronizing edges.
            if (!noCombinations) {
                // Save state of solver so that we can always restore the point where we have exactly the constant values
                // and variables bounds on the assertion stack.
                solver.push();

                // Start by creating a fresh auxiliary variable for each edge and link it with the guard.
                std::vector<std::vector<storm::expressions::Variable>> edgeVariables(possibleEdges.size());
                std::vector<storm::expressions::Variable> allEdgeVariables;
                for (uint_fast64_t outerIndex = 0; outerIndex < possibleEdges.size(); ++outerIndex) {
                    // Create auxiliary variables and link them with the guards.
                    for (uint_fast64_t innerIndex = 0; innerIndex < possibleEdges[outerIndex].size(); ++innerIndex) {
                        edgeVariables[outerIndex].push_back(newModel.getManager().declareFreshBooleanVariable());
                        allEdgeVariables.push_back(edgeVariables[outerIndex].back());
                        solver.add(implies(edgeVariables[outerIndex].back(), possibleEdges[outerIndex][innerIndex].get().getGuard()));
                    }
                    
                    storm::expressions::Expression atLeastOneEdgeFromAutomaton = newModel.getManager().boolean(false);
                    for (auto const& edgeVariable : edgeVariables[outerIndex]) {
                        atLeastOneEdgeFromAutomaton = atLeastOneEdgeFromAutomaton || edgeVariable;
                    }
                    solver.add(atLeastOneEdgeFromAutomaton);
                    
                    storm::expressions::Expression atMostOneEdgeFromAutomaton = newModel.getManager().boolean(true);
                    for (uint64_t first = 0; first < possibleEdges[outerIndex].size(); ++first) {
                        for (uint64_t second = first + 1; second < possibleEdges[outerIndex].size(); ++second) {
                            atMostOneEdgeFromAutomaton = atMostOneEdgeFromAutomaton && !(edgeVariables[outerIndex][first] && edgeVariables[outerIndex][second]);
                        }
                    }
                    solver.add(atMostOneEdgeFromAutomaton);
                }

                // Now enumerate all possible combinations.
                solver.allSat(allEdgeVariables, [&] (storm::solver::SmtSolver::ModelReference& modelReference) -> bool {
                    // Now we need to reconstruct the chosen edges from the valuation of the edge variables.
                    std::vector<std::reference_wrapper<Edge const>> chosenEdges;
                    
                    for (uint_fast64_t outerIndex = 0; outerIndex < edgeVariables.size(); ++outerIndex) {
                        for (uint_fast64_t innerIndex = 0; innerIndex < edgeVariables[outerIndex].size(); ++innerIndex) {
                            if (modelReference.getBooleanValue(edgeVariables[outerIndex][innerIndex])) {
                                chosenEdges.emplace_back(possibleEdges[outerIndex][innerIndex]);
                                break;
                            }
                        }
                    }

                    // Get a basic conditional meta edge that represents the synchronization of the provided edges.
                    // Note that there is still information missing, which we need to add (like the action index etc.).
                    ConditionalMetaEdge conditionalMetaEdge = createSynchronizedMetaEdge(newAutomaton, chosenEdges);
                    
                    // Set the participating components.
                    conditionalMetaEdge.components = components;
                    
                    // Set the action index.
                    conditionalMetaEdge.actionIndex = resultingActionIndex;
                    
                    result.push_back(conditionalMetaEdge);
                    
                    return true;
                });

                solver.pop();
            }
            
            return result;
        }
        
        void createCombinedLocation(std::vector<std::reference_wrapper<Automaton const>> const& composedAutomata, Automaton& newAutomaton, std::vector<uint64_t> const& locations, bool initial = false) {
            std::stringstream locationNameBuilder;
            for (uint64_t i = 0; i < locations.size(); ++i) {
                locationNameBuilder << composedAutomata[i].get().getLocation(locations[i]).getName() << "_";
            }
            
            uint64_t locationIndex = newAutomaton.addLocation(Location(locationNameBuilder.str()));
            Location& location = newAutomaton.getLocation(locationIndex);
            for (uint64_t i = 0; i < locations.size(); ++i) {
                for (auto const& assignment : composedAutomata[i].get().getLocation(locations[i]).getAssignments()) {
                    location.addTransientAssignment(assignment);
                }
            }
            
            if (initial) {
                newAutomaton.addInitialLocation(locationIndex);
            }
        }
        
        void addEdgesToReachableLocations(std::vector<std::reference_wrapper<Automaton const>> const& composedAutomata, Automaton& newAutomaton, std::vector<ConditionalMetaEdge> const& conditionalMetaEdges) {
            
            // Maintain a stack of locations that still need to be to explored.
            std::vector<std::vector<uint64_t>> locationsToExplore;
            
            // Enumerate all initial location combinations.
            std::vector<std::set<uint64_t>::const_iterator> initialLocationsIts;
            std::vector<std::set<uint64_t>::const_iterator> initialLocationsItes;
            for (auto const& automaton : composedAutomata) {
                initialLocationsIts.push_back(automaton.get().getInitialLocationIndices().cbegin());
                initialLocationsItes.push_back(automaton.get().getInitialLocationIndices().cend());
            }
            std::vector<uint64_t> initialLocation(composedAutomata.size());
            storm::utility::combinatorics::forEach(initialLocationsIts, initialLocationsItes, [&initialLocation] (uint64_t index, uint64_t value) { initialLocation[index] = value; }, [&locationsToExplore, &initialLocation] () {
                locationsToExplore.push_back(initialLocation);
                return true;
            });

            // We also maintain a mapping from location combinations to new locations.
            std::unordered_map<std::vector<uint64_t>, uint64_t, storm::utility::vector::VectorHash<uint64_t>> newLocationMapping;

            // Register all initial locations as new locations.
            for (auto const& location : locationsToExplore) {
                uint64_t id = newLocationMapping.size();
                newLocationMapping[location] = id;
                createCombinedLocation(composedAutomata, newAutomaton, location, true);
            }
            
            // As long as there are locations to explore, do so.
            while (!locationsToExplore.empty()) {
                std::vector<uint64_t> currentLocations = std::move(locationsToExplore.back());
                locationsToExplore.pop_back();
                
                for (auto const& metaEdge : conditionalMetaEdges) {
                    bool isApplicable = true;
                    for (uint64_t i = 0; i < metaEdge.components.size(); ++i) {
                        if (currentLocations[metaEdge.components[i]] != metaEdge.condition[i]) {
                            isApplicable = false;
                            break;
                        }
                    }
                    
                    if (isApplicable) {
                        std::vector<uint64_t> newLocations;
                        
                        for (auto const& effect : metaEdge.effects) {
                            std::vector<uint64_t> targetLocationCombination = currentLocations;
                            for (uint64_t i = 0; i < metaEdge.components.size(); ++i) {
                                targetLocationCombination[metaEdge.components[i]] = effect[i];
                            }
                            
                            // Check whether the target combination is new.
                            auto it = newLocationMapping.find(targetLocationCombination);
                            if (it != newLocationMapping.end()) {
                                newLocations.emplace_back(it->second);
                            } else {
                                uint64_t id = newLocationMapping.size();
                                newLocationMapping[targetLocationCombination] = id;
                                locationsToExplore.emplace_back(std::move(targetLocationCombination));
                                newLocations.emplace_back(id);
                                createCombinedLocation(composedAutomata, newAutomaton, newLocations);
                            }
                        }
                        
                        newAutomaton.addEdge(Edge(newLocationMapping.at(currentLocations), metaEdge.actionIndex, metaEdge.rate, metaEdge.templateEdge, newLocations, metaEdge.probabilities));
                    }
                }
            }
        }
        
        Model Model::flattenComposition(std::shared_ptr<storm::utility::solver::SmtSolverFactory> const& smtSolverFactory) const {
            // If there is only one automaton and then system composition is the standard one, we don't need to modify
            // the model.
            if (this->getNumberOfAutomata() == 1 && this->hasStandardComposition()) {
                return *this;
            }

            // Check for current restrictions of flatting process.
            STORM_LOG_THROW(this->hasStandardCompliantComposition(), storm::exceptions::WrongFormatException, "Flatting composition is only supported for standard-compliant compositions.");
            STORM_LOG_THROW(this->getModelType() == ModelType::DTMC || this->getModelType() == ModelType::MDP, storm::exceptions::InvalidTypeException, "Unable to flatten modules for model of type '" << this->getModelType() << "'.");
            
            // Otherwise, we need to actually flatten composition.
            Model flattenedModel(this->getName() + "_flattened", this->getModelType(), this->getJaniVersion(), this->getManager().shared_from_this());
            
            flattenedModel.getModelFeatures() = getModelFeatures();

            // Get an SMT solver for computing possible guard combinations.
            std::unique_ptr<storm::solver::SmtSolver> solver = smtSolverFactory->create(*expressionManager);
            
            Composition const& systemComposition = getSystemComposition();
            if (systemComposition.isAutomatonComposition()) {
                AutomatonComposition const& automatonComposition = systemComposition.asAutomatonComposition();
                STORM_LOG_THROW(automatonComposition.getInputEnabledActions().empty(), storm::exceptions::WrongFormatException, "Flatting does not support input-enabling actions.");
                return createModelFromAutomaton(getAutomaton(automatonComposition.getAutomatonName()));
            }

            // Ensure that we have a parallel composition from now on.
            STORM_LOG_THROW(systemComposition.isParallelComposition(), storm::exceptions::WrongFormatException, "Unknown system composition cannot be flattened.");
            ParallelComposition const& parallelComposition = systemComposition.asParallelComposition();

            // Create the new automaton that will hold the flattened system.
            Automaton newAutomaton(this->getName() + "_flattened", expressionManager->declareIntegerVariable("_loc_flattened_" + this->getName()));

            std::map<Variable const*, std::reference_wrapper<Variable const>> variableRemapping;
            for (auto const& variable : getGlobalVariables()) {
                std::unique_ptr<Variable> renamedVariable = variable.clone();
                variableRemapping.emplace(&variable, flattenedModel.addVariable(*renamedVariable));
            }
            
            for (auto const& constant : getConstants()) {
                flattenedModel.addConstant(constant);
            }
            
            for (auto const& nonTrivRew : getNonTrivialRewardExpressions()) {
                flattenedModel.addNonTrivialRewardExpression(nonTrivRew.first, nonTrivRew.second);
            }
            
            for (auto const& funDef : getGlobalFunctionDefinitions()) {
                flattenedModel.addFunctionDefinition(funDef.second);
            }

            std::vector<std::reference_wrapper<Automaton const>> composedAutomata;
            for (auto const& element : parallelComposition.getSubcompositions()) {
                STORM_LOG_THROW(element->isAutomatonComposition(), storm::exceptions::WrongFormatException, "Cannot flatten recursive (not standard-compliant) composition.");
                AutomatonComposition const& automatonComposition = element->asAutomatonComposition();
                STORM_LOG_THROW(automatonComposition.getInputEnabledActions().empty(), storm::exceptions::WrongFormatException, "Flatting does not support input-enabling actions.");
                Automaton const& oldAutomaton = this->getAutomaton(automatonComposition.getAutomatonName());
                composedAutomata.push_back(oldAutomaton);
                
                // Prefix all variables of this automaton with the automaton's name and add the to the resulting automaton.
                for (auto const& variable : oldAutomaton.getVariables()) {
                    std::unique_ptr<Variable> renamedVariable = variable.clone();
                    renamedVariable->setName(oldAutomaton.getName() + "_" + renamedVariable->getName());
                    variableRemapping.emplace(&variable, newAutomaton.addVariable(*renamedVariable));
                }
            }
            
            // Prepare the solver.
            // Assert the values of the constants.
            for (auto const& constant : this->getConstants()) {
                if (constant.isDefined()) {
                    if (constant.isBooleanConstant()) {
                        solver->add(storm::expressions::iff(constant.getExpressionVariable(), constant.getExpression()));
                    } else {
                        solver->add(constant.getExpressionVariable() == constant.getExpression());
                    }
                }
            }
            // Assert the bounds of the global variables.
            for (auto const& variable : newAutomaton.getVariables().getBoundedIntegerVariables()) {
                solver->add(variable.getRangeExpression());
            }

            // Perform all necessary synchronizations and keep track which action indices participate in synchronization.
            std::vector<std::set<uint64_t>> synchronizingActionIndices(composedAutomata.size());
            std::vector<ConditionalMetaEdge> conditionalMetaEdges;
            for (auto const& vector : parallelComposition.getSynchronizationVectors()) {
                // If less then 2 automata participate, there is no need to perform a synchronization.
                if (vector.getNumberOfActionInputs() <= 1) {
                    continue;
                }
                
                // Create all conditional template edges corresponding to this synchronization vector.
                std::vector<ConditionalMetaEdge> newConditionalMetaEdges = createSynchronizingMetaEdges(*this, flattenedModel, newAutomaton, synchronizingActionIndices, vector, composedAutomata, *solver);
                conditionalMetaEdges.insert(conditionalMetaEdges.end(), newConditionalMetaEdges.begin(), newConditionalMetaEdges.end());
            }
            
            // Now add all edges with action indices that were not mentioned in synchronization vectors.
            for (uint64_t i = 0; i < composedAutomata.size(); ++i) {
                Automaton const& automaton = composedAutomata[i].get();
                for (auto const& edge : automaton.getEdges()) {
                    if (synchronizingActionIndices[i].find(edge.getActionIndex()) == synchronizingActionIndices[i].end()) {
                        uint64_t actionIndex = edge.getActionIndex();
                        if (actionIndex != SILENT_ACTION_INDEX) {
                            std::string actionName = this->getActionIndexToNameMap().at(edge.getActionIndex());
                            if (flattenedModel.hasAction(actionName)) {
                                actionIndex = flattenedModel.getActionIndex(actionName);
                            } else {
                                actionIndex = flattenedModel.addAction(actionName);
                            }
                        }
                        
                        conditionalMetaEdges.emplace_back();
                        ConditionalMetaEdge& conditionalMetaEdge = conditionalMetaEdges.back();
                        
                        conditionalMetaEdge.templateEdge = std::make_shared<TemplateEdge>(edge.getGuard());
                        newAutomaton.registerTemplateEdge(conditionalMetaEdge.templateEdge);
                        conditionalMetaEdge.actionIndex = edge.getActionIndex();
                        conditionalMetaEdge.components.emplace_back(static_cast<uint64_t>(i));
                        conditionalMetaEdge.condition.emplace_back(edge.getSourceLocationIndex());
                        conditionalMetaEdge.rate = edge.getOptionalRate();
                        for (auto const& destination : edge.getDestinations()) {
                            conditionalMetaEdge.templateEdge->addDestination(destination.getOrderedAssignments());
                            conditionalMetaEdge.effects.emplace_back();
                            
                            conditionalMetaEdge.effects.back().emplace_back(destination.getLocationIndex());
                            conditionalMetaEdge.probabilities.emplace_back(destination.getProbability());
                        }
                    }
                }
            }
            
            // Now that all meta edges have been built, we can explore the location space and add all edges based
            // on the templates.
            addEdgesToReachableLocations(composedAutomata, newAutomaton, conditionalMetaEdges);

            // Fix all variables mentioned in assignments by applying the constructed remapping.
            newAutomaton.changeAssignmentVariables(variableRemapping);
            
            // Finalize the flattened model.
            storm::expressions::Expression initialStatesRestriction = getManager().boolean(true);
            for (auto const& automaton : composedAutomata) {
                if (automaton.get().hasInitialStatesRestriction()) {
                    initialStatesRestriction = initialStatesRestriction && automaton.get().getInitialStatesRestriction();
                }
                for (auto const& funDef : automaton.get().getFunctionDefinitions()) {
                    newAutomaton.addFunctionDefinition(funDef.second);
                }
            }
            
            newAutomaton.setInitialStatesRestriction(this->getInitialStatesExpression(composedAutomata));
            if (this->hasInitialStatesRestriction()) {
                flattenedModel.setInitialStatesRestriction(this->getInitialStatesRestriction());
            }
            flattenedModel.addAutomaton(newAutomaton);
            flattenedModel.setStandardSystemComposition();
            flattenedModel.finalize();
            
            return flattenedModel;
        }
        
        uint64_t Model::addAction(Action const& action) {
            auto it = actionToIndex.find(action.getName());
            STORM_LOG_THROW(it == actionToIndex.end(), storm::exceptions::WrongFormatException, "Action with name '" << action.getName() << "' already exists");
            actionToIndex.emplace(action.getName(), actions.size());
            actions.push_back(action);
            if (action.getName() != SILENT_ACTION_NAME) {
                nonsilentActionIndices.insert(actions.size() - 1);
            }
            return actions.size() - 1;
        }
        
        Action const& Model::getAction(uint64_t index) const {
            return actions[index];
        }
        
        bool Model::hasAction(std::string const& name) const {
            return actionToIndex.find(name) != actionToIndex.end();
        }
        
        uint64_t Model::getActionIndex(std::string const& name) const {
            auto it = actionToIndex.find(name);
            STORM_LOG_THROW(it != actionToIndex.end(), storm::exceptions::InvalidOperationException, "Unable to retrieve index of unknown action '" << name << "'.");
            return it->second;
        }
        
        std::unordered_map<std::string, uint64_t> const& Model::getActionToIndexMap() const {
            return actionToIndex;
        }
        
        std::vector<Action> const& Model::getActions() const {
            return actions;
        }
        
        storm::storage::FlatSet<uint64_t> const& Model::getNonsilentActionIndices() const {
            return nonsilentActionIndices;
        }
        
        void Model::addConstant(Constant const& constant) {
            auto it = constantToIndex.find(constant.getName());
            STORM_LOG_THROW(it == constantToIndex.end(), storm::exceptions::WrongFormatException, "Cannot add constant with name '" << constant.getName() << "', because a constant with that name already exists.");
            constantToIndex.emplace(constant.getName(), constants.size());
            constants.push_back(constant);
            // Note that we should not return a reference to the inserted constant as it might get invalidated when more constants are added.
        }
        
        bool Model::hasConstant(std::string const& name) const {
            return constantToIndex.find(name) != constantToIndex.end();
        }

        void Model::removeConstant(std::string const& name) {
            auto pos = constantToIndex.find(name);
            if (pos != constantToIndex.end()) {
                uint64_t index = pos->second;
                constants.erase(constants.begin() + index);
                constantToIndex.erase(pos);
                for (auto& entry : constantToIndex) {
                    if(entry.second > index) {
                        entry.second--;
                    }
                }
            } else {
<<<<<<< HEAD
                std::cout << "Could not remove constant: " << name << std::endl;
=======
                STORM_LOG_ERROR("Could not remove constant: " << name << ".");
>>>>>>> 6bb9e817
            }

        }
        
        Constant const& Model::getConstant(std::string const& name) const {
            auto it = constantToIndex.find(name);
            STORM_LOG_THROW(it != constantToIndex.end(), storm::exceptions::WrongFormatException, "Unable to retrieve unknown constant '" << name << "'.");
            return constants[it->second];
        }
        
        std::vector<Constant> const& Model::getConstants() const {
            return constants;
        }

        std::vector<Constant>& Model::getConstants() {
            return constants;
        }

        std::size_t Model::getNumberOfEdges() const {
            size_t res = 0;
            for (auto const& aut : getAutomata()) {
                res += aut.getNumberOfEdges();
            }
            return res;
        }

        std::size_t Model::getTotalNumberOfNonTransientVariables() const {
            std::size_t res = globalVariables.getNumberOfNontransientVariables();
            for (auto const& aut : getAutomata()) {
                res += aut.getVariables().getNumberOfNontransientVariables();
            }
            return res;
        }

        InformationObject Model::getModelInformation() const {
            return collectModelInformation(*this);
        }
        
        Variable const& Model::addVariable(Variable const& variable) {
            return globalVariables.addVariable(variable);
        }

        VariableSet& Model::getGlobalVariables() {
            return globalVariables;
        }

        VariableSet const& Model::getGlobalVariables() const {
            return globalVariables;
        }
        
        std::set<storm::expressions::Variable> Model::getAllExpressionVariables(bool includeLocationExpressionVariables) const {
            std::set<storm::expressions::Variable> result;
            
            for (auto const& constant : constants) {
                result.insert(constant.getExpressionVariable());
            }
            for (auto const& variable : this->getGlobalVariables()) {
                result.insert(variable.getExpressionVariable());
            }
            for (auto const& automaton : automata) {
                auto const& automatonVariables = automaton.getAllExpressionVariables();
                result.insert(automatonVariables.begin(), automatonVariables.end());
                if (includeLocationExpressionVariables) {
                    result.insert(automaton.getLocationExpressionVariable());
                }
            }
            
            return result;
        }
        
        std::set<storm::expressions::Variable> Model::getAllLocationExpressionVariables() const {
            std::set<storm::expressions::Variable> result;
            for (auto const& automaton : automata) {
                result.insert(automaton.getLocationExpressionVariable());
            }
            return result;
        }
        
        bool Model::hasGlobalVariable(std::string const& name) const {
            return globalVariables.hasVariable(name);
        }
        
        Variable const& Model::getGlobalVariable(std::string const& name) const {
            return globalVariables.getVariable(name);
        }
        
        bool Model::hasNonGlobalTransientVariable() const {
            for (auto const& automaton : automata) {
                if (automaton.hasTransientVariable()) {
                    return true;
                }
            }
            return false;
        }
        
        FunctionDefinition const& Model::addFunctionDefinition(FunctionDefinition const& functionDefinition) {
            auto insertionRes = globalFunctions.emplace(functionDefinition.getName(), functionDefinition);
            STORM_LOG_THROW(insertionRes.second, storm::exceptions::InvalidOperationException, " a function with the name " << functionDefinition.getName() << " already exists in this model.");
            return insertionRes.first->second;
        }
        
        std::unordered_map<std::string, FunctionDefinition> const& Model::getGlobalFunctionDefinitions() const {
            return globalFunctions;
        }
        
        std::unordered_map<std::string, FunctionDefinition>& Model::getGlobalFunctionDefinitions() {
            return globalFunctions;
        }
        
        storm::expressions::ExpressionManager& Model::getExpressionManager() const {
            return *expressionManager;
        }
        
        bool Model::hasNonTrivialRewardExpression() const {
            return !nonTrivialRewardModels.empty();
        }
        
        bool Model::isNonTrivialRewardModelExpression(std::string const& identifier) const {
            return nonTrivialRewardModels.count(identifier) > 0;
        }
        
        bool Model::addNonTrivialRewardExpression(std::string const& identifier, storm::expressions::Expression const& rewardExpression) {
            if (isNonTrivialRewardModelExpression(identifier)) {
                return false;
            } else {
                STORM_LOG_THROW(!globalVariables.hasVariable(identifier) || !globalVariables.getVariable(identifier).isTransient(), storm::exceptions::InvalidArgumentException, "Non trivial reward expression with identifier '" << identifier << "' clashes with global transient variable of the same name.");
                nonTrivialRewardModels.emplace(identifier, rewardExpression);
                return true;
            }
        }
        
        storm::expressions::Expression Model::getRewardModelExpression(std::string const& identifier) const {
            auto findRes = nonTrivialRewardModels.find(identifier);
            if (findRes != nonTrivialRewardModels.end()) {
                return findRes->second;
            } else {
                // Check whether the reward model refers to a global variable
                if (globalVariables.hasVariable(identifier)) {
                    return globalVariables.getVariable(identifier).getExpressionVariable().getExpression();
                } else {
                    STORM_LOG_THROW(identifier.empty(), storm::exceptions::InvalidArgumentException, "Cannot find unknown reward model '" << identifier << "'.");
                    STORM_LOG_THROW(nonTrivialRewardModels.size() + globalVariables.getNumberOfNumericalTransientVariables() == 1, storm::exceptions::InvalidArgumentException, "Reference to standard reward model is ambiguous.");
                    if (nonTrivialRewardModels.size() == 1) {
                        return nonTrivialRewardModels.begin()->second;
                    } else {
                        for (auto const& variable : globalVariables.getTransientVariables()) {
<<<<<<< HEAD
                            if (variable.isRealVariable() || variable.isIntegerVariable()) {
=======
                            auto const& type = variable.getType();
                            if ((type.isBasicType() && type.asBasicType().isNumericalType()) || (type.isBoundedType() && type.asBoundedType().isNumericalType())) {
>>>>>>> 6bb9e817
                                return variable.getExpressionVariable().getExpression();
                            }
                        }
                    }
                }
            }
            STORM_LOG_THROW(false, storm::exceptions::InvalidArgumentException, "Cannot find unknown reward model '" << identifier << "'.");
            return storm::expressions::Expression();
        }
        
        std::vector<std::pair<std::string, storm::expressions::Expression>> Model::getAllRewardModelExpressions() const {
            std::vector<std::pair<std::string, storm::expressions::Expression>> result;
            for (auto const& nonTrivExpr : nonTrivialRewardModels) {
                result.emplace_back(nonTrivExpr.first, nonTrivExpr.second);
            }
            for (auto const& variable : globalVariables.getTransientVariables()) {
<<<<<<< HEAD
                if (variable.isRealVariable() || variable.isIntegerVariable()) {
=======
                auto const& type = variable.getType();
                if ((type.isBasicType() && type.asBasicType().isNumericalType()) || (type.isBoundedType() && type.asBoundedType().isNumericalType())) {
>>>>>>> 6bb9e817
                    result.emplace_back(variable.getName(), variable.getExpressionVariable().getExpression());
                }
            }
            return result;
        }
        
        std::unordered_map<std::string, storm::expressions::Expression> const& Model::getNonTrivialRewardExpressions() const {
            return nonTrivialRewardModels;
        }
        
        std::unordered_map<std::string, storm::expressions::Expression>& Model::getNonTrivialRewardExpressions() {
            return nonTrivialRewardModels;
        }
        
        uint64_t Model::addAutomaton(Automaton const& automaton) {
            auto it = automatonToIndex.find(automaton.getName());
            STORM_LOG_THROW(it == automatonToIndex.end(), storm::exceptions::WrongFormatException, "Automaton with name '" << automaton.getName() << "' already exists.");
            automatonToIndex.emplace(automaton.getName(), automata.size());
            automata.push_back(automaton);
            return automata.size() - 1;
        }
        
        std::vector<Automaton>& Model::getAutomata() {
            return automata;
        }
        
        std::vector<Automaton> const& Model::getAutomata() const {
            return automata;
        }

        bool Model::hasAutomaton(std::string const& name) const {
            return automatonToIndex.find(name) != automatonToIndex.end();
        }

        void Model::replaceAutomaton(uint64_t index, Automaton const& automaton) {
            automata[index] = automaton;
        }

        Automaton& Model::getAutomaton(std::string const& name) {
            auto it = automatonToIndex.find(name);
            STORM_LOG_THROW(it != automatonToIndex.end(), storm::exceptions::InvalidOperationException, "Unable to retrieve unknown automaton '" << name << "'.");
            return automata[it->second];
        }
        
        Automaton& Model::getAutomaton(uint64_t index) {
            return automata[index];
        }
        
        Automaton const& Model::getAutomaton(uint64_t index) const {
            return automata[index];        }
        
        Automaton const& Model::getAutomaton(std::string const& name) const {
            auto it = automatonToIndex.find(name);
            STORM_LOG_THROW(it != automatonToIndex.end(), storm::exceptions::InvalidOperationException, "Unable to retrieve unknown automaton '" << name << "'.");
            return automata[it->second];
        }
        
        uint64_t Model::getAutomatonIndex(std::string const& name) const {
            auto it = automatonToIndex.find(name);
            STORM_LOG_THROW(it != automatonToIndex.end(), storm::exceptions::InvalidOperationException, "Unable to retrieve unknown automaton '" << name << "'.");
            return it->second;
        }
        
        std::size_t Model::getNumberOfAutomata() const {
            return automata.size();
        }
        
        std::shared_ptr<Composition> Model::getStandardSystemComposition() const {
            // Determine the action indices used by each of the automata and create the standard subcompositions.
            std::set<uint64_t> allActionIndices;
            std::vector<std::set<uint64_t>> automatonActionIndices;
            std::vector<std::shared_ptr<Composition>> subcompositions;
            for (auto const& automaton : automata) {
                automatonActionIndices.push_back(automaton.getActionIndices());
                automatonActionIndices.back().erase(SILENT_ACTION_INDEX);
                allActionIndices.insert(automatonActionIndices.back().begin(), automatonActionIndices.back().end());
                subcompositions.push_back(std::make_shared<AutomatonComposition>(automaton.getName()));
            }
            
            // Create the standard synchronization vectors: every automaton with that action participates in the
            // synchronization.
            std::vector<storm::jani::SynchronizationVector> synchVectors;
            for (auto actionIndex : allActionIndices) {
                std::string const& actionName = this->getAction(actionIndex).getName();
                std::vector<std::string> synchVectorInputs;
                uint64_t numberOfParticipatingAutomata = 0;
                int i = 0;
                for (auto const& actionIndices : automatonActionIndices) {
                    if (actionIndices.find(actionIndex) != actionIndices.end()) {
                        ++numberOfParticipatingAutomata;
                        synchVectorInputs.push_back(actionName);
                    } else {
                        synchVectorInputs.push_back(storm::jani::SynchronizationVector::NO_ACTION_INPUT);
                    }
                    ++i;
                }
                
                synchVectors.push_back(storm::jani::SynchronizationVector(synchVectorInputs, actionName));
            }
            
            return std::make_shared<ParallelComposition>(subcompositions, synchVectors);
        }
        
        Composition const& Model::getSystemComposition() const {
            return *composition;
        }
        
        class CompositionSimplificationVisitor : public CompositionVisitor {
        public:
            CompositionSimplificationVisitor(std::unordered_map<std::string, std::vector<std::string>> const& automatonToCopiesMap) : automatonToCopiesMap(automatonToCopiesMap) {}
            
            std::shared_ptr<Composition> simplify(Composition const& oldComposition) {
                return boost::any_cast<std::shared_ptr<Composition>>(oldComposition.accept(*this, boost::any()));
            }
            
            virtual boost::any visit(AutomatonComposition const& composition, boost::any const& data) override {
                std::string name = composition.getAutomatonName();
                if (automatonToCopiesMap.count(name) != 0) {
                    auto& copies = automatonToCopiesMap[name];
                    STORM_LOG_ASSERT(!copies.empty(), "Not enough copies of automaton " << name << ".");
                    name = copies.back();
                    copies.pop_back();
                }
                return std::shared_ptr<Composition>(new AutomatonComposition(name, composition.getInputEnabledActions()));
            }
            
            virtual boost::any visit(ParallelComposition const& composition, boost::any const& data) override {
                std::vector<std::shared_ptr<Composition>> subcomposition;
                for (auto const& p : composition.getSubcompositions()) {
                    subcomposition.push_back(boost::any_cast<std::shared_ptr<Composition>>(p->accept(*this, data)));
                }
                return std::shared_ptr<Composition>(new ParallelComposition(subcomposition, composition.getSynchronizationVectors()));
            }
            
        private:
            std::unordered_map<std::string, std::vector<std::string>> automatonToCopiesMap;
        };
        
        void Model::simplifyComposition() {
            CompositionInformationVisitor visitor(*this, this->getSystemComposition());
            CompositionInformation info = visitor.getInformation();
            if (info.containsNestedParallelComposition()) {
                STORM_LOG_WARN("Unable to simplify non-standard compliant system composition.");
            }
            
            // Check whether we need to copy certain automata
            std::unordered_map<std::string, std::vector<std::string>> automatonToCopiesMap;
            for (auto const& automatonMultiplicity : info.getAutomatonToMultiplicityMap()) {
                if (automatonMultiplicity.second > 1) {
                    std::vector<std::string> copies = {automatonMultiplicity.first};
                    // We need to copy this automaton n-1 times.
                    for (uint64_t copyIndex = 1; copyIndex < automatonMultiplicity.second; ++copyIndex) {
                        std::string copyPrefix = "Copy__" + std::to_string(copyIndex) + "_Of";
                        std::string copyAutName = copyPrefix + automatonMultiplicity.first;
                        this->addAutomaton(this->getAutomaton(automatonMultiplicity.first).clone(getManager(), copyAutName, copyPrefix));
                        copies.push_back(copyAutName);
                    }
                    // For esthetic reasons we reverse the list of copies so that the ones with the lowest index will be pop_back'ed first
                    std::reverse(copies.begin(), copies.end());
                    // We insert the copies in reversed order as they will be popped in reversed order, as well.
                    automatonToCopiesMap[automatonMultiplicity.first] = std::move(copies);
                }
            }
            
            // Traverse the system composition and exchange automata by their copy
            auto newComposition = CompositionSimplificationVisitor(automatonToCopiesMap).simplify(getSystemComposition());
            this->setSystemComposition(newComposition);
            
        }
        
        void Model::setSystemComposition(std::shared_ptr<Composition> const& composition) {
            this->composition = composition;
        }
        
        void Model::setStandardSystemComposition() {
            setSystemComposition(getStandardSystemComposition());
        }
        
        std::set<std::string> Model::getActionNames(bool includeSilent) const {
            std::set<std::string> result;
            for (auto const& entry : actionToIndex) {
                if (includeSilent || entry.second != SILENT_ACTION_INDEX) {
                    result.insert(entry.first);
                }
            }
            return result;
        }

        std::map<uint64_t, std::string> Model::getActionIndexToNameMap() const {
            std::map<uint64_t, std::string> mapping;
            uint64_t i = 0;
            for(auto const& act : actions) {
                mapping[i] = act.getName();
                ++i;
            }
            return mapping;
        }
        
        Model Model::defineUndefinedConstants(std::map<storm::expressions::Variable, storm::expressions::Expression> const& constantDefinitions) const {
            Model result(*this);
            
            std::set<storm::expressions::Variable> definedUndefinedConstants;
            for (auto& constant : result.constants) {
                // If the constant is already defined, we need to replace the appearances of undefined constants in its
                // defining expression
                if (constant.isDefined()) {
                    // Make sure we are not trying to define an already defined constant.
                    STORM_LOG_THROW(constantDefinitions.find(constant.getExpressionVariable()) == constantDefinitions.end(), storm::exceptions::InvalidOperationException, "Illegally defining already defined constant '" << constant.getName() << "'.");
                } else {
                    auto const& variableExpressionPair = constantDefinitions.find(constant.getExpressionVariable());
                    
                    if (variableExpressionPair != constantDefinitions.end()) {
                        // If we need to define it, we add it to the defined constants and assign it the appropriate expression.
                        definedUndefinedConstants.insert(constant.getExpressionVariable());
                        
                        // Make sure the type of the constant is correct.
                        STORM_LOG_THROW(variableExpressionPair->second.getType() == constant.getType(), storm::exceptions::InvalidOperationException, "Illegal type of expression defining constant '" << constant.getName() << "'.");
                        
                        // Now define the constant.
                        constant.define(variableExpressionPair->second);
                    }
                }
            }
            
            return result;
        }
        
        bool Model::hasUndefinedConstants() const {
            for (auto const& constant : constants) {
                if (!constant.isDefined()) {
                    return true;
                }
            }
            return false;
        }
        
        std::vector<std::reference_wrapper<Constant const>> Model::getUndefinedConstants() const {
            std::vector<std::reference_wrapper<Constant const>> result;
            
            for (auto const& constant : constants) {
                if (!constant.isDefined()) {
                    result.push_back(constant);
                }
            }
            
            return result;
        }
        
        Model& Model::replaceUnassignedVariablesWithConstants() {
            VariablesToConstantsTransformer().transform(*this);
            return *this;
        }
        
        Model& Model::substituteConstantsInPlace() {

            // Gather all defining expressions of constants.
            std::map<storm::expressions::Variable, storm::expressions::Expression> constantSubstitution;
            for (auto& constant : this->getConstants()) {
                if (constant.hasConstraint()) {
                    constant.setConstraintExpression(substituteJaniExpression(constant.getConstraintExpression(), constantSubstitution));
                }
                if (constant.isDefined()) {
                    constant.define(substituteJaniExpression(constant.getExpression(), constantSubstitution));
                    constantSubstitution[constant.getExpressionVariable()] = constant.getExpression();
                }
            }
            
            for (auto& functionDefinition : this->getGlobalFunctionDefinitions()) {
                functionDefinition.second.substitute(constantSubstitution);
            }
            
            // Substitute constants in all global variables.
            this->getGlobalVariables().substitute(constantSubstitution);
            
            // Substitute constants in initial states expression.
            this->setInitialStatesRestriction(substituteJaniExpression(this->getInitialStatesRestriction(), constantSubstitution));
            
            for (auto& rewMod : this->getNonTrivialRewardExpressions()) {
                rewMod.second = substituteJaniExpression(rewMod.second, constantSubstitution);
            }
            
            // Substitute constants in variables of automata and their edges.
            for (auto& automaton : this->getAutomata()) {
                automaton.substitute(constantSubstitution);
            }
            
            return *this;
        }
        
        Model Model::substituteConstants() const {
            Model result(*this);
            result.substituteConstantsInPlace();
            return result;
        }
        
        Model Model::substituteConstantsFunctions() const {
            Model result(*this);
            result.replaceUnassignedVariablesWithConstants();
            result.substituteConstantsInPlace();
            result.substituteFunctions();
            return result;
        }
        
        std::map<storm::expressions::Variable, storm::expressions::Expression> Model::getConstantsSubstitution() const {
            std::map<storm::expressions::Variable, storm::expressions::Expression> result;
            
            for (auto const& constant : constants) {
                if (constant.isDefined()) {
                    result.emplace(constant.getExpressionVariable(), constant.getExpression());
                }
            }
            
            return result;
        }
        
        void Model::substitute(std::map<storm::expressions::Variable, storm::expressions::Expression> const& substitution) {
            // substitute in all defining expressions of constants
            for (auto& constant : this->getConstants()) {
                if (constant.hasConstraint()) {
                    constant.setConstraintExpression(substituteJaniExpression(constant.getConstraintExpression(), substitution));
                }
                if (constant.isDefined()) {
                    constant.define(substituteJaniExpression(constant.getExpression(), substitution));
                }
            }
            
            for (auto& functionDefinition : this->getGlobalFunctionDefinitions()) {
                functionDefinition.second.substitute(substitution);
            }
            
            // Substitute in all global variables.
            for (auto& variable : this->getGlobalVariables().getBoundedIntegerVariables()) {
                variable.substitute(substitution);
            }
            for (auto& variable : this->getGlobalVariables().getArrayVariables()) {
                variable.substitute(substitution);
            }
            for (auto& variable : this->getGlobalVariables().getClockVariables()) {
                variable.substitute(substitution);
            }
            
            // Substitute in initial states expression.
            this->setInitialStatesRestriction(substituteJaniExpression(this->getInitialStatesRestriction(), substitution));
            
            for (auto& rewMod : getNonTrivialRewardExpressions()) {
                rewMod.second = substituteJaniExpression(rewMod.second, substitution);
            }

            // Substitute in variables of automata and their edges.
            for (auto& automaton : this->getAutomata()) {
                automaton.substitute(substitution);
            }
        }
        
        void Model::substituteFunctions() {
            std::vector<Property> emptyPropertyVector;
            substituteFunctions(emptyPropertyVector);
        }
        
        void Model::substituteFunctions(std::vector<Property>& properties) {
            eliminateFunctions(*this, properties);
        }
        
        bool Model::containsArrayVariables() const {
            if (getGlobalVariables().containsArrayVariables()) {
                return true;
            }
            for (auto const& a : getAutomata()) {
                if (a.getVariables().containsArrayVariables()) {
                    return true;
                }
            }
            return false;
        }
        
        ArrayEliminatorData Model::eliminateArrays(bool keepNonTrivialArrayAccess) {
            ArrayEliminator arrayEliminator;
            return arrayEliminator.eliminate(*this, keepNonTrivialArrayAccess);
        }
        
        void Model::eliminateArrays(std::vector<Property>& properties) {
            auto data = eliminateArrays(false);
            for (auto& p : properties) {
                data.transformProperty(p);
            }
        }
        
        ModelFeatures Model::restrictToFeatures(ModelFeatures const& modelFeatures) {
            std::vector<Property> emptyPropertyVector;
            return restrictToFeatures(modelFeatures, emptyPropertyVector);
        }
        
        ModelFeatures Model::restrictToFeatures(ModelFeatures const& features, std::vector<Property>& properties) {

            ModelFeatures uncheckedFeatures = getModelFeatures();
            // Check if functions need to be eliminated.
            if (uncheckedFeatures.hasFunctions() && !features.hasFunctions()) {
                substituteFunctions(properties);
            }
            uncheckedFeatures.remove(ModelFeature::Functions);
            
            // Check if arrays need to be eliminated. This should be done after! eliminating the functions
            if (uncheckedFeatures.hasArrays() && !features.hasArrays()) {
                eliminateArrays(properties);
            }
            uncheckedFeatures.remove(ModelFeature::Arrays);

            // There is no elimination for state exit rewards
            if (features.hasStateExitRewards()) {
                uncheckedFeatures.remove(ModelFeature::StateExitRewards);
            }
            
            // There is no elimination of derived operators
            if (features.hasDerivedOperators()) {
                uncheckedFeatures.remove(ModelFeature::DerivedOperators);
            }
    
            return uncheckedFeatures;
        }
        
        void Model::setInitialStatesRestriction(storm::expressions::Expression const& initialStatesRestriction) {
            this->initialStatesRestriction = initialStatesRestriction;
        }
        
        bool Model::hasInitialStatesRestriction() const {
            return this->initialStatesRestriction.isInitialized();
        }
        
        storm::expressions::Expression const& Model::getInitialStatesRestriction() const {
            return initialStatesRestriction;
        }
        
        bool Model::hasNonTrivialInitialStates() const {
            if (this->hasInitialStatesRestriction() && !this->getInitialStatesRestriction().isTrue()) {
                return true;
            } else {
                for (auto const& variable : this->getGlobalVariables()) {
                    if (variable.hasInitExpression() && !variable.isTransient()) {
                        return true;
                    }
                }
                
                for (auto const& automaton : this->automata) {
                    if (automaton.hasNonTrivialInitialStates()) {
                        return true;
                    }
                }
            }
            
            return false;
        }
        
        storm::expressions::Expression Model::getInitialStatesExpression() const {
            std::vector<std::reference_wrapper<storm::jani::Automaton const>> allAutomata;
            for (auto const& automaton : this->getAutomata()) {
                allAutomata.push_back(automaton);
            }
            return getInitialStatesExpression(allAutomata);
        }
        
        bool Model::hasTrivialInitialStatesExpression() const {
            if (this->hasInitialStatesRestriction() && !this->getInitialStatesRestriction().isTrue()) {
                return false;
            }
            
            bool result = true;
            for (auto const& automaton : this->getAutomata()) {
                result &= automaton.hasTrivialInitialStatesExpression();
                if (!result) {
                    break;
                }
            }
            return result;
        }
        
        storm::expressions::Expression Model::getInitialStatesExpression(std::vector<std::reference_wrapper<storm::jani::Automaton const>> const& automata) const {
            // Start with the restriction of variables.
            storm::expressions::Expression result = initialStatesRestriction;
            
            // Then add initial values for those non-transient variables that have one.
            for (auto const& variable : globalVariables) {
                if (variable.isTransient()) {
                    continue;
                }
                
                if (variable.hasInitExpression()) {
                    storm::expressions::Expression newInitExpression;
                    if (variable.getType().isBasicType() && variable.getType().asBasicType().isBooleanType()) {
                        newInitExpression = storm::expressions::iff(variable.getExpressionVariable(), variable.getInitExpression());
                    } else {
                        newInitExpression = variable.getExpressionVariable() == variable.getInitExpression();
                    }
                    result = result && newInitExpression;
                }
            }
            
            // If we are to include the expressions for the automata, do so now.
            for (auto const& automatonReference : automata) {
                storm::jani::Automaton const& automaton = automatonReference.get();
                if (!automaton.getVariables().empty()) {
                    storm::expressions::Expression automatonInitialStatesExpression = automaton.getInitialStatesExpression();
                    if (automatonInitialStatesExpression.isInitialized() && !automatonInitialStatesExpression.isTrue()) {
                        result = result && automatonInitialStatesExpression;
                    }
                }
            }
            return result;
        }
        
        bool Model::isDeterministicModel() const {
            return this->getModelType() == ModelType::DTMC || this->getModelType() == ModelType::CTMC;
        }
        
        bool Model::isDiscreteTimeModel() const {
            return this->getModelType() == ModelType::DTMC || this->getModelType() == ModelType::MDP;
        }
        
        std::vector<storm::expressions::Expression> Model::getAllRangeExpressions(std::vector<std::reference_wrapper<storm::jani::Automaton const>> const& automata) const {
            std::vector<storm::expressions::Expression> result;
            for (auto const& variable : this->getGlobalVariables().getBoundedIntegerVariables()) {
                result.push_back(variable.getRangeExpression());
            }
            STORM_LOG_ASSERT(this->getGlobalVariables().getArrayVariables().empty(), "This operation is unsupported if array variables are present.");
            
            if (automata.empty()) {
                for (auto const& automaton : this->getAutomata()) {
                    std::vector<storm::expressions::Expression> automatonRangeExpressions = automaton.getAllRangeExpressions();
                    result.insert(result.end(), automatonRangeExpressions.begin(), automatonRangeExpressions.end());
                }
            } else {
                for (auto const& automaton : automata) {
                    std::vector<storm::expressions::Expression> automatonRangeExpressions = automaton.get().getAllRangeExpressions();
                    result.insert(result.end(), automatonRangeExpressions.begin(), automatonRangeExpressions.end());
                }
            }
            return result;
        }
        
        void Model::finalize() {
            for (auto& automaton : getAutomata()) {
                automaton.finalize(*this);
            }
        }
        
        void Model::checkValid() const {
            // TODO switch to exception based return value.
            STORM_LOG_ASSERT(getModelType() != storm::jani::ModelType::UNDEFINED, "Model type not set");
            STORM_LOG_ASSERT(!automata.empty(), "No automata set");
            STORM_LOG_ASSERT(composition != nullptr, "Composition is not set");
        }

        storm::expressions::Expression Model::getLabelExpression(Variable const& transientVariable) const {
            std::vector<std::reference_wrapper<Automaton const>> allAutomata;
            for (auto const& automaton : automata) {
                allAutomata.emplace_back(automaton);
            }
            return getLabelExpression(transientVariable, allAutomata);
        }
        
        storm::expressions::Expression Model::getLabelExpression(Variable const& transientVariable, std::vector<std::reference_wrapper<Automaton const>> const& automata) const {
            STORM_LOG_THROW(transientVariable.isTransient(), storm::exceptions::InvalidArgumentException, "Expected transient variable.");
<<<<<<< HEAD
            STORM_LOG_THROW(transientVariable.isBooleanVariable(), storm::exceptions::InvalidArgumentException, "Expected boolean variable.");
=======
            auto const& type = transientVariable.getType();
            STORM_LOG_THROW(type.isBasicType() && type.asBasicType().isBooleanType(), storm::exceptions::InvalidArgumentException, "Expected boolean variable.");
>>>>>>> 6bb9e817

            storm::expressions::Expression result;
            bool negate = transientVariable.getInitExpression().isTrue();
            
            for (auto const& automaton : automata) {
                storm::expressions::Variable const& locationVariable = automaton.get().getLocationExpressionVariable();
                
                for (auto const& location : automaton.get().getLocations()) {
                    for (auto const& assignment : location.getAssignments().getTransientAssignments()) {
                        if (assignment.getExpressionVariable() == transientVariable.getExpressionVariable()) {
                            storm::expressions::Expression newExpression;
                            if (automaton.get().getNumberOfLocations() <= 1) {
                                newExpression = (negate ? !assignment.getAssignedExpression() : assignment.getAssignedExpression());
                            } else {
                                newExpression = (locationVariable == this->getManager().integer(automaton.get().getLocationIndex(location.getName()))) && (negate ? !assignment.getAssignedExpression() : assignment.getAssignedExpression());
                            }
                            if (result.isInitialized()) {
                                result = result || newExpression;
                            } else {
                                result = newExpression;
                            }
                        }
                    }
                }
            }
            
            if (result.isInitialized()) {
                if (negate) {
                    result = !result;
                }
            } else {
                result = this->getManager().boolean(negate);
            }
            
            return result;
        }
        
        bool Model::hasStandardComposition() const {
            CompositionInformationVisitor visitor(*this, this->getSystemComposition());
            CompositionInformation info = visitor.getInformation();
            if (info.containsNonStandardParallelComposition()) {
                return false;
            }
            for (auto const& multiplicity : info.getAutomatonToMultiplicityMap()) {
                if (multiplicity.second > 1) {
                    return false;
                }
            }
            return true;
        }
        
        bool Model::hasStandardCompliantComposition() const {
            CompositionInformationVisitor visitor(*this, this->getSystemComposition());
            CompositionInformation info = visitor.getInformation();
            if (info.containsNestedParallelComposition()) {
                return false;
            }
            return true;
        }
        
        bool Model::undefinedConstantsAreGraphPreserving() const {
            if (!this->hasUndefinedConstants()) {
                return true;
            }

            // Gather the variables of all undefined constants.
            std::set<storm::expressions::Variable> undefinedConstantVariables;
            for (auto const& constant : this->getConstants()) {
                if (!constant.isDefined()) {
                    undefinedConstantVariables.insert(constant.getExpressionVariable());
                }
            }
            
            // Start by checking the defining expressions of all defined constants. If it contains a currently undefined
            // constant, we need to mark the target constant as undefined as well.
            for (auto const& constant : this->getConstants()) {
                if (constant.isDefined()) {
                    if (constant.getExpression().containsVariable(undefinedConstantVariables)) {
                        undefinedConstantVariables.insert(constant.getExpressionVariable());
                    }
                }
            }

            // Check global variable definitions.
            if (this->getGlobalVariables().containsVariablesInBoundExpressionsOrInitialValues(undefinedConstantVariables)) {
                return false;
            }
            
            // Check the automata.
            for (auto const& automaton : this->getAutomata()) {
                if (!automaton.containsVariablesOnlyInProbabilitiesOrTransientAssignments(undefinedConstantVariables)) {
                    return false;
                }
            }
            
            // Check initial states restriction.
            if (initialStatesRestriction.containsVariable(undefinedConstantVariables)) {
                return false;
            }
            return true;
        }
     
        void Model::makeStandardJaniCompliant() {
            for (auto& automaton : automata) {
                // For discrete-time models, we push the assignments to real-valued transient variables (rewards) to the
                // edges.
                if (this->isDiscreteTimeModel()) {
                    automaton.pushTransientRealLocationAssignmentsToEdges();
                }
                automaton.pushEdgeAssignmentsToDestinations();
            }
        }
     
        void Model::pushEdgeAssignmentsToDestinations() {
            for (auto& automaton : automata) {
                automaton.pushEdgeAssignmentsToDestinations();
            }
        }
        
        void Model::liftTransientEdgeDestinationAssignments(int64_t maxLevel) {
            for (auto& automaton : this->getAutomata()) {
                automaton.liftTransientEdgeDestinationAssignments(maxLevel);
            }
        }
        
        bool Model::hasTransientEdgeDestinationAssignments() const {
            for (auto const& automaton : this->getAutomata()) {
                if (automaton.hasTransientEdgeDestinationAssignments()) {
                    return true;
                }
            }
            return false;
        }
        
        bool Model::usesAssignmentLevels(bool onlyTransient) const {
            for (auto const& automaton : this->getAutomata()) {
                if (automaton.usesAssignmentLevels(onlyTransient)) {
                    return true;
                }
            }
            return false;
        }
        
        bool Model::isLinear() const {
            bool result = true;
            
            storm::expressions::LinearityCheckVisitor linearityChecker;
            result &= linearityChecker.check(this->getInitialStatesExpression(), true);
            
            for (auto const& automaton : this->getAutomata()) {
                result &= automaton.isLinear();
            }
            
            return result;
        }

        bool Model::reusesActionsInComposition() const {
            if (composition->isParallelComposition()) {
                return composition->asParallelComposition().areActionsReused();
            }
            return false;
        }
        
        uint64_t Model::encodeAutomatonAndEdgeIndices(uint64_t automatonIndex, uint64_t edgeIndex) {
            return automatonIndex << 32 | edgeIndex;
        }
        
        std::pair<uint64_t, uint64_t> Model::decodeAutomatonAndEdgeIndices(uint64_t index) {
            return std::make_pair(index >> 32, index & ((1ull << 32) - 1));
        }

        Model Model::restrictEdges(storm::storage::FlatSet<uint_fast64_t> const& automataAndEdgeIndices) const {
            Model result(*this);

            // Restrict all automata.
            for (uint64_t automatonIndex = 0; automatonIndex < result.automata.size(); ++automatonIndex) {
                
                // Compute the set of edges that is to be kept for this automaton.
                storm::storage::FlatSet<uint_fast64_t> automatonEdgeIndices;
                for (auto const& e : automataAndEdgeIndices) {
                    auto automatonAndEdgeIndex = decodeAutomatonAndEdgeIndices(e);
                    if (automatonAndEdgeIndex.first == automatonIndex) {
                        automatonEdgeIndices.insert(automatonAndEdgeIndex.second);
                    }
                }
                
                result.automata[automatonIndex].restrictToEdges(automatonEdgeIndices);
            }
            
            return result;
        }
        
        Model Model::createModelFromAutomaton(Automaton const& automaton) const {
            // Copy the full model
            Model newModel(*this);
            
            // Replace the automata by the one single selected automaton.
            newModel.automata = std::vector<Automaton>({automaton});
            
            // Set the standard composition for the new model to the default one.
            newModel.setSystemComposition(newModel.getStandardSystemComposition());
            
            return newModel;
        }


        // Helper for writeDotToStream:

        std::string filterName(std::string const& text)  {
            std::string result = text;
            std::replace_if(result.begin() , result.end() ,
                            [] (const char& c) { return std::ispunct(c) ;},'_');
            return result;
        }


        void Model::writeDotToStream(std::ostream& outStream) const {
            outStream << "digraph " << filterName(name) << " {" << std::endl;

            std::vector<std::string> actionNames;
            for (auto const& act : actions) {
                actionNames.push_back(act.getName());
            }

            for (auto const& automaton : automata) {
                automaton.writeDotToStream(outStream, actionNames);
                outStream << std::endl;
            }

            outStream << "}";
        }
        
        std::ostream& operator<<(std::ostream& out, Model const& model) {
            JsonExporter::toStream(model, std::vector<storm::jani::Property>(), out);
            return out;
        }
    }
}<|MERGE_RESOLUTION|>--- conflicted
+++ resolved
@@ -651,11 +651,7 @@
                     }
                 }
             } else {
-<<<<<<< HEAD
-                std::cout << "Could not remove constant: " << name << std::endl;
-=======
                 STORM_LOG_ERROR("Could not remove constant: " << name << ".");
->>>>>>> 6bb9e817
             }
 
         }
@@ -802,12 +798,8 @@
                         return nonTrivialRewardModels.begin()->second;
                     } else {
                         for (auto const& variable : globalVariables.getTransientVariables()) {
-<<<<<<< HEAD
-                            if (variable.isRealVariable() || variable.isIntegerVariable()) {
-=======
                             auto const& type = variable.getType();
                             if ((type.isBasicType() && type.asBasicType().isNumericalType()) || (type.isBoundedType() && type.asBoundedType().isNumericalType())) {
->>>>>>> 6bb9e817
                                 return variable.getExpressionVariable().getExpression();
                             }
                         }
@@ -824,12 +816,8 @@
                 result.emplace_back(nonTrivExpr.first, nonTrivExpr.second);
             }
             for (auto const& variable : globalVariables.getTransientVariables()) {
-<<<<<<< HEAD
-                if (variable.isRealVariable() || variable.isIntegerVariable()) {
-=======
                 auto const& type = variable.getType();
                 if ((type.isBasicType() && type.asBasicType().isNumericalType()) || (type.isBoundedType() && type.asBoundedType().isNumericalType())) {
->>>>>>> 6bb9e817
                     result.emplace_back(variable.getName(), variable.getExpressionVariable().getExpression());
                 }
             }
@@ -1391,12 +1379,8 @@
         
         storm::expressions::Expression Model::getLabelExpression(Variable const& transientVariable, std::vector<std::reference_wrapper<Automaton const>> const& automata) const {
             STORM_LOG_THROW(transientVariable.isTransient(), storm::exceptions::InvalidArgumentException, "Expected transient variable.");
-<<<<<<< HEAD
-            STORM_LOG_THROW(transientVariable.isBooleanVariable(), storm::exceptions::InvalidArgumentException, "Expected boolean variable.");
-=======
             auto const& type = transientVariable.getType();
             STORM_LOG_THROW(type.isBasicType() && type.asBasicType().isBooleanType(), storm::exceptions::InvalidArgumentException, "Expected boolean variable.");
->>>>>>> 6bb9e817
 
             storm::expressions::Expression result;
             bool negate = transientVariable.getInitExpression().isTrue();
