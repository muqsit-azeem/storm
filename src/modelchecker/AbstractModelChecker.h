/*
 * AbstractModelChecker.h
 *
 *  Created on: 22.10.2012
 *      Author: Thomas Heinemann
 */

#ifndef STORM_MODELCHECKER_ABSTRACTMODELCHECKER_H_
#define STORM_MODELCHECKER_ABSTRACTMODELCHECKER_H_

<<<<<<< HEAD
namespace storm {
namespace modelChecker {
template <class Type> class AbstractModelChecker;
=======
// Forward declaration of abstract model checker class needed by the formula classes.
namespace storm {
namespace modelchecker {
	template <class Type> class AbstractModelChecker;
>>>>>>> 9dac249d
}
}

#include "src/exceptions/InvalidPropertyException.h"
#include "src/formula/Prctl.h"
#include "src/storage/BitVector.h"
#include "src/models/AbstractModel.h"

#include "log4cplus/logger.h"
#include "log4cplus/loggingmacros.h"

#include <iostream>

extern log4cplus::Logger logger;

namespace storm {
namespace modelchecker {

/*!
 * @brief
 * (Abstract) interface for all model checker classes.
 *
 * This class provides basic functions that are common to all model checkers (i.e. subclasses). It mainly declares
 * abstract methods that are implemented in the concrete subclasses, but also covers checking procedures that are common
 * to all model checkers for state-based models.
 */
template<class Type>
class AbstractModelChecker :
<<<<<<< HEAD
	public virtual storm::formula::IApModelChecker<Type>,
	public virtual storm::formula::IAndModelChecker<Type>,
	public virtual storm::formula::IOrModelChecker<Type>,
	public virtual storm::formula::INotModelChecker<Type>,
	public virtual storm::formula::IUntilModelChecker<Type>,
	public virtual storm::formula::IEventuallyModelChecker<Type>,
	public virtual storm::formula::IGloballyModelChecker<Type>,
	public virtual storm::formula::INextModelChecker<Type>,
	public virtual storm::formula::IBoundedUntilModelChecker<Type>,
	public virtual storm::formula::IBoundedEventuallyModelChecker<Type>,
	public virtual storm::formula::INoBoundOperatorModelChecker<Type>,
	public virtual storm::formula::IProbabilisticBoundOperatorModelChecker<Type>,
	public virtual storm::formula::IRewardBoundOperatorModelChecker<Type>,
	public virtual storm::formula::IReachabilityRewardModelChecker<Type>,
	public virtual storm::formula::ICumulativeRewardModelChecker<Type>,
	public virtual storm::formula::IInstantaneousRewardModelChecker<Type> {

=======
	// A list of interfaces the model checker supports. Typically, for each of the interfaces, a check method needs to
	// be implemented that performs the corresponding check.
	public virtual storm::property::prctl::IApModelChecker<Type>,
	public virtual storm::property::prctl::IAndModelChecker<Type>,
	public virtual storm::property::prctl::IOrModelChecker<Type>,
	public virtual storm::property::prctl::INotModelChecker<Type>,
	public virtual storm::property::prctl::IUntilModelChecker<Type>,
	public virtual storm::property::prctl::IEventuallyModelChecker<Type>,
	public virtual storm::property::prctl::IGloballyModelChecker<Type>,
	public virtual storm::property::prctl::INextModelChecker<Type>,
	public virtual storm::property::prctl::IBoundedUntilModelChecker<Type>,
	public virtual storm::property::prctl::IBoundedEventuallyModelChecker<Type>,
	public virtual storm::property::prctl::INoBoundOperatorModelChecker<Type>,
	public virtual storm::property::prctl::IProbabilisticBoundOperatorModelChecker<Type>,
	public virtual storm::property::prctl::IRewardBoundOperatorModelChecker<Type>,
	public virtual storm::property::prctl::IReachabilityRewardModelChecker<Type>,
	public virtual storm::property::prctl::ICumulativeRewardModelChecker<Type>,
	public virtual storm::property::prctl::IInstantaneousRewardModelChecker<Type> {
	
>>>>>>> 9dac249d
public:
	/*!
	 * Constructs an AbstractModelChecker with the given model.
	 */
	explicit AbstractModelChecker(storm::models::AbstractModel<Type> const& model) : model(model) {
		// Intentionally left empty.
	}
<<<<<<< HEAD

	explicit AbstractModelChecker(AbstractModelChecker<Type>* modelChecker)
		: model(modelChecker->model) {
	}

=======
	
	/*!
	 * Copy constructs an AbstractModelChecker from the given model checker. In particular, this means that the newly
	 * constructed model checker will have the model of the given model checker as its associated model.
	 */
	explicit AbstractModelChecker(AbstractModelChecker<Type> const& modelchecker) : model(modelchecker.model) {
		// Intentionally left empty.
	}
	
	/*!
	 * Virtual destructor. Needs to be virtual, because this class has virtual methods.
	 */
	virtual ~AbstractModelChecker() {
		// Intentionally left empty.
	}

	/*!
	 * Returns a pointer to the model checker object that is of the requested type as given by the template parameters.
	 * @returns A pointer to the model checker object that is of the requested type as given by the template parameters.
	 * If the model checker is not of the requested type, type casting will fail and result in an exception.
	 */
>>>>>>> 9dac249d
	template <template <class T> class Target>
	const Target<Type>* as() const {
		try {
			const Target<Type>* target = dynamic_cast<const Target<Type>*>(this);
			return target;
		} catch (std::bad_cast& bc) {
			LOG4CPLUS_ERROR(logger, "Bad cast: tried to cast " << typeid(*this).name() << " to " << typeid(Target<Type>).name() << ".");
			throw bc;
		}
		return nullptr;
	}

	/*!
	 * Retrieves the model associated with this model checker as a constant reference to an object of the type given
	 * by the template parameter.
	 *
	 * @returns A constant reference of the specified type to the model associated with this model checker. If the model
	 * is not of the requested type, type casting will fail and result in an exception.
	 */
	template <class Model>
	Model const& getModel() const {
		try {
			Model const& target = dynamic_cast<Model const&>(this->model);
			return target;
		} catch (std::bad_cast& bc) {
			LOG4CPLUS_ERROR(logger, "Bad cast: tried to cast " << typeid(this->model).name() << " to " << typeid(Model).name() << ".");
			throw bc;
		}
	}

	/*!
	 * Checks the given state formula on the model and prints the result (true/false) for all initial states, i.e.
	 * states that carry the atomic proposition "init".
	 *
	 * @param stateFormula The formula to be checked.
	 */
	void check(storm::property::prctl::AbstractStateFormula<Type> const& stateFormula) const {
		std::cout << std::endl;
		LOG4CPLUS_INFO(logger, "Model checking formula\t" << stateFormula.toString());
		std::cout << "Model checking formula:\t" << stateFormula.toString() << std::endl;
		storm::storage::BitVector* result = nullptr;
		try {
			result = stateFormula.check(*this);
			LOG4CPLUS_INFO(logger, "Result for initial states:");
			std::cout << "Result for initial states:" << std::endl;
			for (auto initialState : *model.getLabeledStates("init")) {
				LOG4CPLUS_INFO(logger, "\t" << initialState << ": " << (result->get(initialState) ? "satisfied" : "not satisfied"));
				std::cout << "\t" << initialState << ": " << result->get(initialState) << std::endl;
			}
			delete result;
		} catch (std::exception& e) {
			std::cout << "Error during computation: " << e.what() << "Skipping property." << std::endl;
			LOG4CPLUS_ERROR(logger, "Error during computation: " << e.what() << "Skipping property.");
			if (result != nullptr) {
				delete result;
			}
		}
		std::cout << std::endl;
		storm::utility::printSeparationLine(std::cout);
	}

	/*!
	 * Checks the given formula (with no bound) on the model and prints the result (probability/rewards) for all
	 * initial states, i.e. states that carry the atomic proposition "init".
	 *
	 * @param noBoundFormula The formula to be checked.
	 */
	void check(storm::property::prctl::AbstractNoBoundOperator<Type> const& noBoundFormula) const {
		std::cout << std::endl;
		LOG4CPLUS_INFO(logger, "Model checking formula\t" << noBoundFormula.toString());
		std::cout << "Model checking formula:\t" << noBoundFormula.toString() << std::endl;
		std::vector<Type>* result = nullptr;
		try {
			result = this->checkNoBoundOperator(noBoundFormula);
			LOG4CPLUS_INFO(logger, "Result for initial states:");
			std::cout << "Result for initial states:" << std::endl;
			for (auto initialState : *model.getLabeledStates("init")) {
				LOG4CPLUS_INFO(logger, "\t" << initialState << ": " << (*result)[initialState]);
				std::cout << "\t" << initialState << ": " << (*result)[initialState] << std::endl;
			}
			delete result;
		} catch (std::exception& e) {
			std::cout << "Error during computation: " << e.what() << " Skipping property." << std::endl;
			if (result != nullptr) {
				delete result;
			}
		}
		std::cout << std::endl;
		storm::utility::printSeparationLine(std::cout);
	}

	/*!
	 * Checks the given formula consisting of a single atomic proposition.
	 *
	 * @param formula The formula to be checked.
	 * @returns The set of states satisfying the formula represented by a bit vector.
	 */
	storm::storage::BitVector* checkAp(storm::property::prctl::Ap<Type> const& formula) const {
		if (formula.getAp() == "true") {
			return new storm::storage::BitVector(model.getNumberOfStates(), true);
		} else if (formula.getAp() == "false") {
			return new storm::storage::BitVector(model.getNumberOfStates());
		}

		if (!model.hasAtomicProposition(formula.getAp())) {
			LOG4CPLUS_ERROR(logger, "Atomic proposition '" << formula.getAp() << "' is invalid.");
			throw storm::exceptions::InvalidPropertyException() << "Atomic proposition '" << formula.getAp() << "' is invalid.";
		}

		return new storm::storage::BitVector(*model.getLabeledStates(formula.getAp()));
	}

	/*!
	 * Checks the given formula that is a logical "and" of two formulae.
	 *
	 * @param formula The formula to be checked.
	 * @returns The set of states satisfying the formula represented by a bit vector.
	 */
	storm::storage::BitVector* checkAnd(storm::property::prctl::And<Type> const& formula) const {
		storm::storage::BitVector* result = formula.getLeft().check(*this);
		storm::storage::BitVector* right = formula.getRight().check(*this);
		(*result) &= (*right);
		delete right;
		return result;
	}

	/*!
	 * Checks the given formula that is a logical "or" of two formulae.
	 *
	 * @param formula The formula to check.
	 * @returns The set of states satisfying the formula represented by a bit vector.
	 */
	virtual storm::storage::BitVector* checkOr(storm::property::prctl::Or<Type> const& formula) const {
		storm::storage::BitVector* result = formula.getLeft().check(*this);
		storm::storage::BitVector* right = formula.getRight().check(*this);
		(*result) |= (*right);
		delete right;
		return result;
	}

	/*!
	 * Checks the given formula that is a logical "not" of a sub-formula.
	 *
	 * @param formula The formula to check.
	 * @returns The set of states satisfying the formula represented by a bit vector.
	 */
	storm::storage::BitVector* checkNot(const storm::property::prctl::Not<Type>& formula) const {
		storm::storage::BitVector* result = formula.getChild().check(*this);
		result->complement();
		return result;
	}


	/*!
	 * Checks the given formula that is a P operator over a path formula featuring a value bound.
	 *
	 * @param formula The formula to check.
	 * @returns The set of states satisfying the formula represented by a bit vector.
	 */
	storm::storage::BitVector* checkProbabilisticBoundOperator(storm::property::prctl::ProbabilisticBoundOperator<Type> const& formula) const {
		// First, we need to compute the probability for satisfying the path formula for each state.
		std::vector<Type>* quantitativeResult = formula.getPathFormula().check(*this, false);

		// Create resulting bit vector that will hold the yes/no-answer for every state.
		storm::storage::BitVector* result = new storm::storage::BitVector(quantitativeResult->size());

		// Now, we can compute which states meet the bound specified in this operator and set the
		// corresponding bits to true in the resulting vector.
		for (uint_fast64_t i = 0; i < quantitativeResult->size(); ++i) {
			if (formula.meetsBound((*quantitativeResult)[i])) {
				result->set(i, true);
			}
		}

		// Delete the probabilities computed for the states and return result.
		delete quantitativeResult;
		return result;
	}

	/*!
	 * Checks the given formula that is an R operator over a reward formula featuring a value bound.
	 *
	 * @param formula The formula to check.
	 * @returns The set of states satisfying the formula represented by a bit vector.
	 */
	storm::storage::BitVector* checkRewardBoundOperator(const storm::property::prctl::RewardBoundOperator<Type>& formula) const {
		// First, we need to compute the probability for satisfying the path formula for each state.
		std::vector<Type>* quantitativeResult = formula.getPathFormula().check(*this, false);

		// Create resulting bit vector that will hold the yes/no-answer for every state.
		storm::storage::BitVector* result = new storm::storage::BitVector(quantitativeResult->size());

		// Now, we can compute which states meet the bound specified in this operator and set the
		// corresponding bits to true in the resulting vector.
		for (uint_fast64_t i = 0; i < quantitativeResult->size(); ++i) {
			if (formula.meetsBound((*quantitativeResult)[i])) {
				result->set(i, true);
			}
		}

		// Delete the probabilities computed for the states and return result.
		delete quantitativeResult;
		return result;
	}
<<<<<<< HEAD

	void setModel(storm::models::AbstractModel<Type>& model) {
		this->model = model;
	}

	template <class Model>
	Model& getModel() const {
		return *dynamic_cast<Model*>(&this->model);
	}

=======
	
>>>>>>> 9dac249d
private:

	/*!
	 * A constant reference to the model associated with this model checker.
	 *
	 * @note that we do not own this object, but merely have a constant reference to  it. That means that using the
	 * model checker object is unsafe after the object has been destroyed.
	 */
	storm::models::AbstractModel<Type> const& model;
};

} // namespace modelchecker
} // namespace storm

#endif /* STORM_MODELCHECKER_DTMCPRCTLMODELCHECKER_H_ */<|MERGE_RESOLUTION|>--- conflicted
+++ resolved
@@ -8,16 +8,10 @@
 #ifndef STORM_MODELCHECKER_ABSTRACTMODELCHECKER_H_
 #define STORM_MODELCHECKER_ABSTRACTMODELCHECKER_H_
 
-<<<<<<< HEAD
-namespace storm {
-namespace modelChecker {
-template <class Type> class AbstractModelChecker;
-=======
 // Forward declaration of abstract model checker class needed by the formula classes.
 namespace storm {
 namespace modelchecker {
 	template <class Type> class AbstractModelChecker;
->>>>>>> 9dac249d
 }
 }
 
@@ -46,25 +40,6 @@
  */
 template<class Type>
 class AbstractModelChecker :
-<<<<<<< HEAD
-	public virtual storm::formula::IApModelChecker<Type>,
-	public virtual storm::formula::IAndModelChecker<Type>,
-	public virtual storm::formula::IOrModelChecker<Type>,
-	public virtual storm::formula::INotModelChecker<Type>,
-	public virtual storm::formula::IUntilModelChecker<Type>,
-	public virtual storm::formula::IEventuallyModelChecker<Type>,
-	public virtual storm::formula::IGloballyModelChecker<Type>,
-	public virtual storm::formula::INextModelChecker<Type>,
-	public virtual storm::formula::IBoundedUntilModelChecker<Type>,
-	public virtual storm::formula::IBoundedEventuallyModelChecker<Type>,
-	public virtual storm::formula::INoBoundOperatorModelChecker<Type>,
-	public virtual storm::formula::IProbabilisticBoundOperatorModelChecker<Type>,
-	public virtual storm::formula::IRewardBoundOperatorModelChecker<Type>,
-	public virtual storm::formula::IReachabilityRewardModelChecker<Type>,
-	public virtual storm::formula::ICumulativeRewardModelChecker<Type>,
-	public virtual storm::formula::IInstantaneousRewardModelChecker<Type> {
-
-=======
 	// A list of interfaces the model checker supports. Typically, for each of the interfaces, a check method needs to
 	// be implemented that performs the corresponding check.
 	public virtual storm::property::prctl::IApModelChecker<Type>,
@@ -84,7 +59,6 @@
 	public virtual storm::property::prctl::ICumulativeRewardModelChecker<Type>,
 	public virtual storm::property::prctl::IInstantaneousRewardModelChecker<Type> {
 	
->>>>>>> 9dac249d
 public:
 	/*!
 	 * Constructs an AbstractModelChecker with the given model.
@@ -92,14 +66,6 @@
 	explicit AbstractModelChecker(storm::models::AbstractModel<Type> const& model) : model(model) {
 		// Intentionally left empty.
 	}
-<<<<<<< HEAD
-
-	explicit AbstractModelChecker(AbstractModelChecker<Type>* modelChecker)
-		: model(modelChecker->model) {
-	}
-
-=======
-	
 	/*!
 	 * Copy constructs an AbstractModelChecker from the given model checker. In particular, this means that the newly
 	 * constructed model checker will have the model of the given model checker as its associated model.
@@ -120,7 +86,6 @@
 	 * @returns A pointer to the model checker object that is of the requested type as given by the template parameters.
 	 * If the model checker is not of the requested type, type casting will fail and result in an exception.
 	 */
->>>>>>> 9dac249d
 	template <template <class T> class Target>
 	const Target<Type>* as() const {
 		try {
@@ -325,20 +290,7 @@
 		delete quantitativeResult;
 		return result;
 	}
-<<<<<<< HEAD
-
-	void setModel(storm::models::AbstractModel<Type>& model) {
-		this->model = model;
-	}
-
-	template <class Model>
-	Model& getModel() const {
-		return *dynamic_cast<Model*>(&this->model);
-	}
-
-=======
-	
->>>>>>> 9dac249d
+
 private:
 
 	/*!
