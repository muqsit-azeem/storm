#include "DFTModelChecker.h"

#include "storm/settings/modules/IOSettings.h"
#include "storm/settings/modules/GeneralSettings.h"
#include "storm/builder/ParallelCompositionBuilder.h"
#include "storm/utility/bitoperations.h"
#include "storm/utility/DirectEncodingExporter.h"
#include "storm/modelchecker/results/ExplicitQuantitativeCheckResult.h"
#include "storm/modelchecker/results/ExplicitQualitativeCheckResult.h"
#include "storm/models/ModelType.h"

#include "storm-dft/builder/ExplicitDFTModelBuilder.h"
#include "storm-dft/storage/dft/DFTIsomorphism.h"
#include "storm-dft/settings/modules/FaultTreeSettings.h"


namespace storm {
    namespace modelchecker {

        template<typename ValueType>
        typename DFTModelChecker<ValueType>::dft_results
        DFTModelChecker<ValueType>::check(storm::storage::DFT<ValueType> const &origDft,
                                          std::vector<std::shared_ptr<const storm::logic::Formula>> const &properties,
                                          bool symred, bool allowModularisation, std::set<size_t> const &relevantEvents,
                                          bool allowDCForRelevantEvents, double approximationError,
                                          storm::builder::ApproximationHeuristic approximationHeuristic,
                                          bool eliminateChains, bool ignoreLabeling) {
            totalTimer.start();
            dft_results results;

            // Optimizing DFT
            storm::storage::DFT<ValueType> dft = origDft.optimize();

            // TODO: check that all paths reach the target state for approximation

            // Checking DFT
            // TODO: distinguish for all properties, not only for first one
            if (properties[0]->isTimeOperatorFormula() && allowModularisation) {
                // Use parallel composition as modularisation approach for expected time
                std::shared_ptr<storm::models::sparse::Model<ValueType>> model = buildModelViaComposition(dft,
                                                                                                          properties,
                                                                                                          symred, true,
                                                                                                          relevantEvents);
                // Model checking
                std::vector<ValueType> resultsValue = checkModel(model, properties);
                for (ValueType result : resultsValue) {
                    results.push_back(result);
                }
            } else {
                results = checkHelper(dft, properties, symred, allowModularisation, relevantEvents,
                                      allowDCForRelevantEvents, approximationError, approximationHeuristic,
                                      eliminateChains, ignoreLabeling);
            }
            totalTimer.stop();
            return results;
        }

        template<typename ValueType>
        typename DFTModelChecker<ValueType>::dft_results
        DFTModelChecker<ValueType>::checkHelper(storm::storage::DFT<ValueType> const &dft,
                                                property_vector const &properties, bool symred,
                                                bool allowModularisation, std::set<size_t> const &relevantEvents,
                                                bool allowDCForRelevantEvents, double approximationError,
                                                storm::builder::ApproximationHeuristic approximationHeuristic,
                                                bool eliminateChains, bool ignoreLabeling) {
            STORM_LOG_TRACE("Check helper called");
            std::vector<storm::storage::DFT<ValueType>> dfts;
            bool invResults = false;
            size_t nrK = 0; // K out of M
            size_t nrM = 0; // K out of M

            // Try modularisation
            if (allowModularisation) {
                switch (dft.topLevelType()) {
                    case storm::storage::DFTElementType::AND:
                        STORM_LOG_TRACE("top modularisation called AND");
                        dfts = dft.topModularisation();
                        STORM_LOG_TRACE("Modularisation into " << dfts.size() << " submodules.");
                        nrK = dfts.size();
                        nrM = dfts.size();
                        break;
                    case storm::storage::DFTElementType::OR:
                        STORM_LOG_TRACE("top modularisation called OR");
                        dfts = dft.topModularisation();
                        STORM_LOG_TRACE("Modularisation into " << dfts.size() << " submodules.");
                        nrK = 0;
                        nrM = dfts.size();
                        invResults = true;
                        break;
                    case storm::storage::DFTElementType::VOT:
                        STORM_LOG_TRACE("top modularisation called VOT");
                        dfts = dft.topModularisation();
                        STORM_LOG_TRACE("Modularisation into " << dfts.size() << " submodules.");
                        nrK = std::static_pointer_cast<storm::storage::DFTVot<ValueType> const>(
                                dft.getTopLevelGate())->threshold();
                        nrM = dfts.size();
                        if (nrK <= nrM / 2) {
                            nrK -= 1;
                            invResults = true;
                        }
                        break;
                    default:
                        // No static gate -> no modularisation applicable
                        break;
                }
            }

            // Perform modularisation
            if (dfts.size() > 1) {
                STORM_LOG_TRACE("Recursive CHECK Call");
                // TODO: compute simultaneously
                dft_results results;
                for (auto property : properties) {
                    if (!property->isProbabilityOperatorFormula()) {
                        STORM_LOG_WARN("Could not check property: " << *property);
                    } else {
                        // Recursively call model checking
                        std::vector<ValueType> res;
                        for (auto const ft : dfts) {
                            // TODO: allow approximation in modularisation
                            dft_results ftResults = checkHelper(ft, {property}, symred, true, relevantEvents,
                                                                allowDCForRelevantEvents, 0.0);
                            STORM_LOG_ASSERT(ftResults.size() == 1, "Wrong number of results");
                            res.push_back(boost::get<ValueType>(ftResults[0]));
                        }

                        // Combine modularisation results
                        STORM_LOG_TRACE("Combining all results... K=" << nrK << "; M=" << nrM << "; invResults="
                                                                      << (invResults ? "On" : "Off"));
                        ValueType result = storm::utility::zero<ValueType>();
                        int limK = invResults ? -1 : nrM + 1;
                        int chK = invResults ? -1 : 1;
                        // WARNING: there is a bug for computing permutations with more than 32 elements
                        STORM_LOG_THROW(res.size() < 32, storm::exceptions::NotSupportedException,
                                        "Permutations work only for < 32 elements");
                        for (int cK = nrK; cK != limK; cK += chK) {
                            STORM_LOG_ASSERT(cK >= 0, "ck negative.");
                            size_t permutation = smallestIntWithNBitsSet(static_cast<size_t>(cK));
                            do {
                                STORM_LOG_TRACE("Permutation=" << permutation);
                                ValueType permResult = storm::utility::one<ValueType>();
                                for (size_t i = 0; i < res.size(); ++i) {
                                    if (permutation & (1 << i)) {
                                        permResult *= res[i];
                                    } else {
                                        permResult *= storm::utility::one<ValueType>() - res[i];
                                    }
                                }
                                STORM_LOG_TRACE("Result for permutation:" << permResult);
                                permutation = nextBitPermutation(permutation);
                                result += permResult;
                            } while (permutation < (1 << nrM) && permutation != 0);
                        }
                        if (invResults) {
                            result = storm::utility::one<ValueType>() - result;
                        }
                        results.push_back(result);
                    }
                }
                return results;
            } else {
                // No modularisation was possible
                return checkDFT(dft, properties, symred, relevantEvents, allowDCForRelevantEvents, approximationError,
                                approximationHeuristic, eliminateChains, ignoreLabeling);
            }
        }

        template<typename ValueType>
        std::shared_ptr<storm::models::sparse::Ctmc<ValueType>>
        DFTModelChecker<ValueType>::buildModelViaComposition(storm::storage::DFT<ValueType> const &dft,
                                                             property_vector const &properties, bool symred,
                                                             bool allowModularisation,
                                                             std::set<size_t> const &relevantEvents,
                                                             bool allowDCForRelevantEvents) {
            // TODO: use approximation?
            STORM_LOG_TRACE("Build model via composition");
            std::vector<storm::storage::DFT<ValueType>> dfts;
            bool isAnd = true;

            // Try modularisation
            if (allowModularisation) {
                switch (dft.topLevelType()) {
                    case storm::storage::DFTElementType::AND:
                        STORM_LOG_TRACE("top modularisation called AND");
                        dfts = dft.topModularisation();
                        STORM_LOG_TRACE("Modularisation into " << dfts.size() << " submodules.");
                        isAnd = true;
                        break;
                    case storm::storage::DFTElementType::OR:
                        STORM_LOG_TRACE("top modularisation called OR");
                        dfts = dft.topModularisation();
                        STORM_LOG_TRACE("Modularsation into " << dfts.size() << " submodules.");
                        isAnd = false;
                        break;
                    case storm::storage::DFTElementType::VOT:
                        // TODO enable modularisation for voting gate
                        break;
                    default:
                        // No static gate -> no modularisation applicable
                        break;
                }
            }

            // Perform modularisation via parallel composition
            if (dfts.size() > 1) {
                STORM_LOG_TRACE("Recursive CHECK Call");
                bool firstTime = true;
                std::shared_ptr<storm::models::sparse::Ctmc<ValueType>> composedModel;
                for (auto const ft : dfts) {
                    STORM_LOG_DEBUG("Building Model via parallel composition...");
                    explorationTimer.start();

                    // Find symmetries
                    std::map<size_t, std::vector<std::vector<size_t>>> emptySymmetry;
                    storm::storage::DFTIndependentSymmetries symmetries(emptySymmetry);
                    if (symred) {
                        auto colouring = ft.colourDFT();
                        symmetries = ft.findSymmetries(colouring);
                        STORM_LOG_DEBUG("Found " << symmetries.groups.size() << " symmetries.");
                        STORM_LOG_TRACE("Symmetries: " << std::endl << symmetries);
                    }

                    // Build a single CTMC
<<<<<<< HEAD
                    STORM_LOG_DEBUG("Building Model from DFT with top level element " << ft.getElement(ft.getTopLevelIndex())->toString() << " ...");
                    storm::builder::ExplicitDFTModelBuilder<ValueType> builder(ft, symmetries, relevantEvents, allowDCForRelevantEvents);
=======
                    STORM_LOG_DEBUG("Building Model...");
                    storm::builder::ExplicitDFTModelBuilder<ValueType> builder(ft, symmetries, relevantEvents,
                                                                               allowDCForRelevantEvents);
>>>>>>> 49ca253c
                    builder.buildModel(0, 0.0);
                    std::shared_ptr<storm::models::sparse::Model<ValueType>> model = builder.getModel();
                    explorationTimer.stop();

                    STORM_LOG_THROW(model->isOfType(storm::models::ModelType::Ctmc),
                                    storm::exceptions::NotSupportedException,
                                    "Parallel composition only applicable for CTMCs");
                    std::shared_ptr<storm::models::sparse::Ctmc<ValueType>> ctmc = model->template as<storm::models::sparse::Ctmc<ValueType>>();

                    // Apply bisimulation to new CTMC
                    bisimulationTimer.start();
                    ctmc = storm::api::performDeterministicSparseBisimulationMinimization<storm::models::sparse::Ctmc<ValueType>>(
                            ctmc, properties,
                            storm::storage::BisimulationType::Weak)->template as<storm::models::sparse::Ctmc<ValueType>>();
                    bisimulationTimer.stop();

                    if (firstTime) {
                        composedModel = ctmc;
                        firstTime = false;
                    } else {
                        composedModel = storm::builder::ParallelCompositionBuilder<ValueType>::compose(composedModel,
                                                                                                       ctmc, isAnd);
                    }

                    // Apply bisimulation to parallel composition
                    bisimulationTimer.start();
                    composedModel = storm::api::performDeterministicSparseBisimulationMinimization<storm::models::sparse::Ctmc<ValueType>>(
                            composedModel, properties,
                            storm::storage::BisimulationType::Weak)->template as<storm::models::sparse::Ctmc<ValueType>>();
                    bisimulationTimer.stop();

                    STORM_LOG_DEBUG("No. states (Composed): " << composedModel->getNumberOfStates());
                    STORM_LOG_DEBUG("No. transitions (Composed): " << composedModel->getNumberOfTransitions());
                    if (composedModel->getNumberOfStates() <= 15) {
                        STORM_LOG_TRACE("Transition matrix: " << std::endl << composedModel->getTransitionMatrix());
                    } else {
                        STORM_LOG_TRACE("Transition matrix: too big to print");
                    }

                }
                //composedModel->printModelInformationToStream(std::cout);
                return composedModel;
            } else {
                // No composition was possible
                explorationTimer.start();
                // Find symmetries
                std::map<size_t, std::vector<std::vector<size_t>>> emptySymmetry;
                storm::storage::DFTIndependentSymmetries symmetries(emptySymmetry);
                if (symred) {
                    auto colouring = dft.colourDFT();
                    symmetries = dft.findSymmetries(colouring);
                    STORM_LOG_DEBUG("Found " << symmetries.groups.size() << " symmetries.");
                    STORM_LOG_TRACE("Symmetries: " << std::endl << symmetries);
                }
                // Build a single CTMC
                STORM_LOG_DEBUG("Building Model...");

                storm::builder::ExplicitDFTModelBuilder<ValueType> builder(dft, symmetries, relevantEvents,
                                                                           allowDCForRelevantEvents);
                builder.buildModel(0, 0.0);
                std::shared_ptr<storm::models::sparse::Model<ValueType>> model = builder.getModel();
                //model->printModelInformationToStream(std::cout);
                explorationTimer.stop();
                STORM_LOG_THROW(model->isOfType(storm::models::ModelType::Ctmc),
                                storm::exceptions::NotSupportedException,
                                "Parallel composition only applicable for CTMCs");
                return model->template as<storm::models::sparse::Ctmc<ValueType>>();
            }
        }

        template<typename ValueType>
        typename DFTModelChecker<ValueType>::dft_results
        DFTModelChecker<ValueType>::checkDFT(storm::storage::DFT<ValueType> const &dft,
                                             property_vector const &properties, bool symred,
                                             std::set<size_t> const &relevantEvents, bool allowDCForRelevantEvents,
                                             double approximationError,
                                             storm::builder::ApproximationHeuristic approximationHeuristic,
                                             bool eliminateChains, bool ignoreLabeling) {
            explorationTimer.start();

            // Find symmetries
            std::map<size_t, std::vector<std::vector<size_t>>> emptySymmetry;
            storm::storage::DFTIndependentSymmetries symmetries(emptySymmetry);
            if (symred) {
                auto colouring = dft.colourDFT();
                symmetries = dft.findSymmetries(colouring);
                STORM_LOG_DEBUG("Found " << symmetries.groups.size() << " symmetries.");
                STORM_LOG_TRACE("Symmetries: " << std::endl << symmetries);
            }

            if (approximationError > 0.0) {
                // Comparator for checking the error of the approximation
                storm::utility::ConstantsComparator<ValueType> comparator;
                // Build approximate Markov Automata for lower and upper bound
                approximation_result approxResult = std::make_pair(storm::utility::zero<ValueType>(),
                                                                   storm::utility::zero<ValueType>());
                std::shared_ptr<storm::models::sparse::Model<ValueType>> model;
                std::vector<ValueType> newResult;
                storm::builder::ExplicitDFTModelBuilder<ValueType> builder(dft, symmetries, relevantEvents,
                                                                           allowDCForRelevantEvents);

                // TODO: compute approximation for all properties simultaneously?
                std::shared_ptr<const storm::logic::Formula> property = properties[0];
                if (properties.size() > 1) {
                    STORM_LOG_WARN("Computing approximation only for first property: " << *property);
                }

                bool probabilityFormula = property->isProbabilityOperatorFormula();
                STORM_LOG_ASSERT((property->isTimeOperatorFormula() && !probabilityFormula) ||
                                 (!property->isTimeOperatorFormula() && probabilityFormula),
                                 "Probability formula not initialized correctly");
                size_t iteration = 0;
                do {
                    // Iteratively build finer models
                    if (iteration > 0) {
                        explorationTimer.start();
                    }
                    STORM_LOG_DEBUG("Building model...");
                    // TODO refine model using existing model and MC results
                    builder.buildModel(iteration, approximationError, approximationHeuristic);
                    explorationTimer.stop();
                    buildingTimer.start();

                    // TODO: possible to do bisimulation on approximated model and not on concrete one?

                    // Build model for lower bound
                    STORM_LOG_DEBUG("Getting model for lower bound...");
                    model = builder.getModelApproximation(true, !probabilityFormula);
                    // We only output the info from the lower bound as the info for the upper bound is the same
                    //model->printModelInformationToStream(std::cout);
                    buildingTimer.stop();

                    // Check lower bounds
                    newResult = checkModel(model, {property});
                    STORM_LOG_ASSERT(newResult.size() == 1, "Wrong size for result vector.");
                    STORM_LOG_ASSERT(iteration == 0 || !comparator.isLess(newResult[0], approxResult.first),
                                     "New under-approximation " << newResult[0] << " is smaller than old result "
                                                                << approxResult.first);
                    approxResult.first = newResult[0];

                    // Build model for upper bound
                    STORM_LOG_DEBUG("Getting model for upper bound...");
                    buildingTimer.start();
                    model = builder.getModelApproximation(false, !probabilityFormula);
                    buildingTimer.stop();
                    // Check upper bound
                    newResult = checkModel(model, {property});
                    STORM_LOG_ASSERT(newResult.size() == 1, "Wrong size for result vector.");
                    STORM_LOG_ASSERT(iteration == 0 || !comparator.isLess(approxResult.second, newResult[0]),
                                     "New over-approximation " << newResult[0] << " is greater than old result "
                                                               << approxResult.second);
                    approxResult.second = newResult[0];

                    ++iteration;
                    STORM_LOG_ASSERT(comparator.isLess(approxResult.first, approxResult.second) ||
                                     comparator.isEqual(approxResult.first, approxResult.second),
                                     "Under-approximation " << approxResult.first
                                                            << " is greater than over-approximation "
                                                            << approxResult.second);
                    //STORM_LOG_INFO("Result after iteration " << iteration << ": (" << std::setprecision(10) << approxResult.first << ", " << approxResult.second << ")");
                    totalTimer.stop();
                    printTimings();
                    totalTimer.start();
                    STORM_LOG_THROW(!storm::utility::isInfinity<ValueType>(approxResult.first) &&
                                    !storm::utility::isInfinity<ValueType>(approxResult.second),
                                    storm::exceptions::NotSupportedException,
                                    "Approximation does not work if result might be infinity.");
                } while (!isApproximationSufficient(approxResult.first, approxResult.second, approximationError,
                                                    probabilityFormula));

                //STORM_LOG_INFO("Finished approximation after " << iteration << " iteration" << (iteration > 1 ? "s." : "."));
                dft_results results;
                results.push_back(approxResult);
                return results;
            } else {
                // Build a single Markov Automaton
                auto ioSettings = storm::settings::getModule<storm::settings::modules::IOSettings>();
                STORM_LOG_DEBUG("Building Model...");
                storm::builder::ExplicitDFTModelBuilder<ValueType> builder(dft, symmetries, relevantEvents,
                                                                           allowDCForRelevantEvents);
                builder.buildModel(0, 0.0);
                std::shared_ptr<storm::models::sparse::Model<ValueType>> model = builder.getModel();
                if (eliminateChains && model->isOfType(storm::models::ModelType::MarkovAutomaton)) {
                    auto ma = std::static_pointer_cast<storm::models::sparse::MarkovAutomaton<ValueType>>(model);
                    model = storm::transformer::NonMarkovianChainTransformer<ValueType>::eliminateNonmarkovianStates(ma,
                                                                                                                     !ignoreLabeling);
                }
                explorationTimer.stop();

                // Print model information
                if (printInfo) {
                    model->printModelInformationToStream(std::cout);
                }

                // Export the model if required
                // TODO move this outside of the model checker?
                if (ioSettings.isExportExplicitSet()) {
                    std::vector<std::string> parameterNames;
                    // TODO fill parameter names
                    storm::api::exportSparseModelAsDrn(model, ioSettings.getExportExplicitFilename(), parameterNames);
                }
                if (ioSettings.isExportDotSet()) {
                    std::ofstream stream;
                    storm::utility::openFile(ioSettings.getExportDotFilename(), stream);
                    model->writeDotToStream(stream, true, true);
                    storm::utility::closeFile(stream);
                }

                // Model checking
                std::vector<ValueType> resultsValue = checkModel(model, properties);
                dft_results results;
                for (ValueType result : resultsValue) {
                    results.push_back(result);
                }
                return results;
            }
        }

        template<typename ValueType>
        std::vector<ValueType>
        DFTModelChecker<ValueType>::checkModel(std::shared_ptr<storm::models::sparse::Model<ValueType>> &model,
                                               property_vector const &properties) {
            // Bisimulation
            if (model->isOfType(storm::models::ModelType::Ctmc) &&
                storm::settings::getModule<storm::settings::modules::GeneralSettings>().isBisimulationSet()) {
                bisimulationTimer.start();
                STORM_LOG_DEBUG("Bisimulation...");
                model = storm::api::performDeterministicSparseBisimulationMinimization<storm::models::sparse::Ctmc<ValueType>>(
                        model->template as<storm::models::sparse::Ctmc<ValueType>>(), properties,
                        storm::storage::BisimulationType::Weak)->template as<storm::models::sparse::Ctmc<ValueType>>();
                STORM_LOG_DEBUG("No. states (Bisimulation): " << model->getNumberOfStates());
                STORM_LOG_DEBUG("No. transitions (Bisimulation): " << model->getNumberOfTransitions());
                bisimulationTimer.stop();
            }

            // Check the model
            STORM_LOG_DEBUG("Model checking...");
            modelCheckingTimer.start();
            std::vector<ValueType> results;

            // Check each property
            storm::utility::Stopwatch singleModelCheckingTimer;
            for (auto property : properties) {
                singleModelCheckingTimer.reset();
                singleModelCheckingTimer.start();
                //STORM_PRINT_AND_LOG("Model checking property " << *property << " ..." << std::endl);
                std::unique_ptr<storm::modelchecker::CheckResult> result(
                        storm::api::verifyWithSparseEngine<ValueType>(model, storm::api::createTask<ValueType>(property,
                                                                                                               true)));
                STORM_LOG_ASSERT(result, "Result does not exist.");
                result->filter(storm::modelchecker::ExplicitQualitativeCheckResult(model->getInitialStates()));
                ValueType resultValue = result->asExplicitQuantitativeCheckResult<ValueType>().getValueMap().begin()->second;
                //STORM_PRINT_AND_LOG("Result (initial states): " << resultValue << std::endl);
                results.push_back(resultValue);
                singleModelCheckingTimer.stop();
                //STORM_PRINT_AND_LOG("Time for model checking: " << singleModelCheckingTimer << "." << std::endl);
            }
            modelCheckingTimer.stop();
            STORM_LOG_DEBUG("Model checking done.");
            return results;
        }

        template<typename ValueType>
        bool DFTModelChecker<ValueType>::isApproximationSufficient(ValueType, ValueType, double, bool) {
            STORM_LOG_THROW(false, storm::exceptions::NotImplementedException, "Approximation works only for double.");
        }

        template<>
        bool DFTModelChecker<double>::isApproximationSufficient(double lowerBound, double upperBound,
                                                                double approximationError, bool relative) {
            STORM_LOG_THROW(!std::isnan(lowerBound) && !std::isnan(upperBound),
                            storm::exceptions::NotSupportedException, "Approximation does not work if result is NaN.");
            if (relative) {
                return upperBound - lowerBound <= approximationError;
            } else {
                return upperBound - lowerBound <= approximationError * (lowerBound + upperBound) / 2;
            }
        }

        template<typename ValueType>
        void DFTModelChecker<ValueType>::printTimings(std::ostream &os) {
            os << "Times:" << std::endl;
            os << "Exploration:\t" << explorationTimer << std::endl;
            os << "Building:\t" << buildingTimer << std::endl;
            os << "Bisimulation:\t" << bisimulationTimer << std::endl;
            os << "Modelchecking:\t" << modelCheckingTimer << std::endl;
            os << "Total:\t\t" << totalTimer << std::endl;
        }

        template<typename ValueType>
        void DFTModelChecker<ValueType>::printResults(dft_results const &results, std::ostream &os) {
            bool first = true;
            os << "Result: [";
            for (auto result : results) {
                if (first) {
                    first = false;
                } else {
                    os << ", ";
                }
                os << boost::apply_visitor(ResultOutputVisitor(), result);
            }
            os << "]" << std::endl;
        }


        template
        class DFTModelChecker<double>;

#ifdef STORM_HAVE_CARL

        template
        class DFTModelChecker<storm::RationalFunction>;

#endif
    }
}<|MERGE_RESOLUTION|>--- conflicted
+++ resolved
@@ -221,14 +221,8 @@
                     }
 
                     // Build a single CTMC
-<<<<<<< HEAD
                     STORM_LOG_DEBUG("Building Model from DFT with top level element " << ft.getElement(ft.getTopLevelIndex())->toString() << " ...");
                     storm::builder::ExplicitDFTModelBuilder<ValueType> builder(ft, symmetries, relevantEvents, allowDCForRelevantEvents);
-=======
-                    STORM_LOG_DEBUG("Building Model...");
-                    storm::builder::ExplicitDFTModelBuilder<ValueType> builder(ft, symmetries, relevantEvents,
-                                                                               allowDCForRelevantEvents);
->>>>>>> 49ca253c
                     builder.buildModel(0, 0.0);
                     std::shared_ptr<storm::models::sparse::Model<ValueType>> model = builder.getModel();
                     explorationTimer.stop();
